<<<<<<< HEAD
# OpenVINO&trade; Model Server fork of [MediaPipe](https://google.github.io/mediapipe/).
This repository allows users to take advantage of OpenVINO&trade; in the Mediapipe framework. It includes inference calculators which can replace Tensorflow backend with OpenVINO&trade; Runtime.
That way, you can expect more efficient execution and lower latency on CPU.

Check the included demos with pipeline examples or create your own graphs and execution flows.

# List of changes introduced in this repository fork

- added [Dockerfile.openvino](Dockerfile.openvino) dockerfile that creates runtime and development environment.
- added [Makefile](Makefile) file with build, test and demo targets for the ease of use.
- modified [build_desktop_examples.sh](build_desktop_examples.sh) script to build new demos.
- added [calculators](mediapipe/calculators/ovms) and [calculators](mediapipe/calculators/openvino) for OpenVINO&trade; inference in mediapipe graphs
  detailed [description](mediapipe/calculators/ovms/calculators.md).
- modified bazel [targets](mediapipe/examples/desktop) to use OpenVINO&trade; inference calculators (the list of available demos is in the table below).
- modified [WORKSPACE](WORKSPACE) file to add OpenVINO&trade; Model Server dependencies.
  Specifically target @ovms//src:ovms_lib as dependency from [OpenVINO Model Server](https://github.com/openvinotoolkit/model_server)
- modified [graphs and bazel targets](mediapipe/modules/) to use OpenVINO&trade; inference instead of TensorFlow inference.
- added [setup_ovms.py](setup_ovms.py) script to create models repository used in OpenVINO&trade; inference. The script needs to be executed to prepare specific directory structures with tflite models and config.json in the [mediapipe/models/ovms](directory).
- modified setup_opecv.py to install 4.7.0 OpenCV version instead of previous 3.4.

[]() OpenVINO&trade; demo                                                    | C++                                                     | Python                                                        | Original Google demo                                                        |
:---------------------------------------------------------------------------------------- | :-----------------------------------------------------: | :-----------------------------------------------------------: | :---------------------------------------------------------------------------------------: |
[Face Detection](mediapipe/examples/desktop/face_detection/README.md)                     | ✅                                                      |                                                                |[Face Detection](https://google.github.io/mediapipe/solutions/face_detection)             |
[Iris](mediapipe/examples/desktop/iris_tracking/README.md)                                | ✅                                                      |                                                                |[Iris](https://google.github.io/mediapipe/solutions/iris)                                 |
[Pose](mediapipe/examples/desktop/pose_tracking/README.md)                                | ✅                                                      |                                                                |[Pose](https://google.github.io/mediapipe/solutions/pose)                                 |
[Holistic](mediapipe/examples/desktop/holistic_tracking/README.md)                        | ✅                                                      |                                                                |[Holistic](https://google.github.io/mediapipe/solutions/holistic)                         |
[Object Detection](mediapipe/examples/desktop/object_detection/README.md)                 | ✅                                                      |                                                                |[Object Detection](https://google.github.io/mediapipe/solutions/object_detection)         |

# Quick start guide

Check the [quick start guide](docs/quickstartguide.md) to with easy to follow instructions for building and running the example applications and graphs.

# Development instructions

The [developer guide](docs/development.md) includes the list of instructions and practices in developing your own application and graphs.

![MediaPipe](https://mediapipe.dev/images/mediapipe_small.png)

--------------------------------------------------------------------------------

## Live ML anywhere

[MediaPipe](https://google.github.io/mediapipe/) offers cross-platform, customizable
ML solutions for live and streaming media.

![accelerated.png](https://mediapipe.dev/images/accelerated_small.png)                                                               | ![cross_platform.png](https://mediapipe.dev/images/cross_platform_small.png)
:------------------------------------------------------------------------------------------------------------: | :----------------------------------------------------:
***End-to-End acceleration***: *Built-in fast ML inference and processing accelerated even on common hardware* | ***Build once, deploy anywhere***: *Unified solution works across Android, iOS, desktop/cloud, web and IoT*
![ready_to_use.png](https://mediapipe.dev/images/ready_to_use_small.png)                                                             | ![open_source.png](https://mediapipe.dev/images/open_source_small.png)
***Ready-to-use solutions***: *Cutting-edge ML solutions demonstrating full power of the framework*            | ***Free and open source***: *Framework and solutions both under Apache 2.0, fully extensible and customizable*

## ML solutions in MediaPipe OpenVINO&trade; fork

Face Detection                                                                                                                 | Iris                                                                                                      | Pose                                                                                                      | Holistic                                                                          | Object Detection                                              |
:----------------------------------------------------------------------------------------------------------------------------: | :-------------------------------------------------------------------------------------------------------: | :-------------------------------------------------------------------------------------------------------: | :------: | :----------------------------------------------------------------------------------------------------------------------------------: |
[![face_detection](https://mediapipe.dev/images/mobile/face_detection_android_gpu_small.gif)](https://google.github.io/mediapipe/solutions/face_detection) | [![iris](https://mediapipe.dev/images/mobile/iris_tracking_android_gpu_small.gif)](https://google.github.io/mediapipe/solutions/iris) | [![pose](https://mediapipe.dev/images/mobile/pose_tracking_android_gpu_small.gif)](https://google.github.io/mediapipe/solutions/pose) | [![holistic_tracking](https://mediapipe.dev/images/mobile/holistic_tracking_android_gpu_small.gif)](https://google.github.io/mediapipe/solutions/holistic) | [![object_detection](https://mediapipe.dev/images/mobile/object_detection_android_gpu_small.gif)](https://google.github.io/mediapipe/solutions/object_detection) |

## Fork baseline
The fork is based on original mediapipe release origin/v0.9.1 (Author: Sebastian Schmidt <mrschmidt@google.com> Date:   Tue Jan 24 12:11:53 2023).

Original v0.9.1 Google ML solutions in MediaPipe can be found [here](https://github.com/google/mediapipe/tree/v0.9.1)
=======
---
layout: forward
target: https://developers.google.com/mediapipe
title: Home
nav_order: 1
---

----

**Attention:** *We have moved to
[https://developers.google.com/mediapipe](https://developers.google.com/mediapipe)
as the primary developer documentation site for MediaPipe as of April 3, 2023.*

![MediaPipe](https://developers.google.com/static/mediapipe/images/home/hero_01_1920.png)

**Attention**: MediaPipe Solutions Preview is an early release. [Learn
more](https://developers.google.com/mediapipe/solutions/about#notice).

**On-device machine learning for everyone**

Delight your customers with innovative machine learning features. MediaPipe
contains everything that you need to customize and deploy to mobile (Android,
iOS), web, desktop, edge devices, and IoT, effortlessly.

*   [See demos](https://goo.gle/mediapipe-studio)
*   [Learn more](https://developers.google.com/mediapipe/solutions)

## Get started

You can get started with MediaPipe Solutions by by checking out any of the
developer guides for
[vision](https://developers.google.com/mediapipe/solutions/vision/object_detector),
[text](https://developers.google.com/mediapipe/solutions/text/text_classifier),
and
[audio](https://developers.google.com/mediapipe/solutions/audio/audio_classifier)
tasks. If you need help setting up a development environment for use with
MediaPipe Tasks, check out the setup guides for
[Android](https://developers.google.com/mediapipe/solutions/setup_android), [web
apps](https://developers.google.com/mediapipe/solutions/setup_web), and
[Python](https://developers.google.com/mediapipe/solutions/setup_python).

## Solutions

MediaPipe Solutions provides a suite of libraries and tools for you to quickly
apply artificial intelligence (AI) and machine learning (ML) techniques in your
applications. You can plug these solutions into your applications immediately,
customize them to your needs, and use them across multiple development
platforms. MediaPipe Solutions is part of the MediaPipe [open source
project](https://github.com/google/mediapipe), so you can further customize the
solutions code to meet your application needs.

These libraries and resources provide the core functionality for each MediaPipe
Solution:

*   **MediaPipe Tasks**: Cross-platform APIs and libraries for deploying
    solutions. [Learn
    more](https://developers.google.com/mediapipe/solutions/tasks).
*   **MediaPipe models**: Pre-trained, ready-to-run models for use with each
    solution.

These tools let you customize and evaluate solutions:

*   **MediaPipe Model Maker**: Customize models for solutions with your data.
    [Learn more](https://developers.google.com/mediapipe/solutions/model_maker).
*   **MediaPipe Studio**: Visualize, evaluate, and benchmark solutions in your
    browser. [Learn
    more](https://developers.google.com/mediapipe/solutions/studio).

### Legacy solutions

We have ended support for [these MediaPipe Legacy Solutions](https://developers.google.com/mediapipe/solutions/guide#legacy)
as of March 1, 2023. All other MediaPipe Legacy Solutions will be upgraded to
a new MediaPipe Solution. See the [Solutions guide](https://developers.google.com/mediapipe/solutions/guide#legacy)
for details. The [code repository](https://github.com/google/mediapipe/tree/master/mediapipe)
and prebuilt binaries for all MediaPipe Legacy Solutions will continue to be
provided on an as-is basis.

For more on the legacy solutions, see the [documentation](https://github.com/google/mediapipe/tree/master/docs/solutions).

## Framework

To start using MediaPipe Framework, [install MediaPipe
Framework](https://developers.google.com/mediapipe/framework/getting_started/install)
and start building example applications in C++, Android, and iOS.

[MediaPipe Framework](https://developers.google.com/mediapipe/framework) is the
low-level component used to build efficient on-device machine learning
pipelines, similar to the premade MediaPipe Solutions.

Before using MediaPipe Framework, familiarize yourself with the following key
[Framework
concepts](https://developers.google.com/mediapipe/framework/framework_concepts/overview.md):

*   [Packets](https://developers.google.com/mediapipe/framework/framework_concepts/packets.md)
*   [Graphs](https://developers.google.com/mediapipe/framework/framework_concepts/graphs.md)
*   [Calculators](https://developers.google.com/mediapipe/framework/framework_concepts/calculators.md)

## Community

*   [Slack community](https://mediapipe.page.link/joinslack) for MediaPipe
    users.
*   [Discuss](https://groups.google.com/forum/#!forum/mediapipe) - General
    community discussion around MediaPipe.
*   [Awesome MediaPipe](https://mediapipe.page.link/awesome-mediapipe) - A
    curated list of awesome MediaPipe related frameworks, libraries and
    software.

## Contributing

We welcome contributions. Please follow these
[guidelines](https://github.com/google/mediapipe/blob/master/CONTRIBUTING.md).

We use GitHub issues for tracking requests and bugs. Please post questions to
the MediaPipe Stack Overflow with a `mediapipe` tag.

## Resources

### Publications

*   [Bringing artworks to life with AR](https://developers.googleblog.com/2021/07/bringing-artworks-to-life-with-ar.html)
    in Google Developers Blog
*   [Prosthesis control via Mirru App using MediaPipe hand tracking](https://developers.googleblog.com/2021/05/control-your-mirru-prosthesis-with-mediapipe-hand-tracking.html)
    in Google Developers Blog
*   [SignAll SDK: Sign language interface using MediaPipe is now available for
    developers](https://developers.googleblog.com/2021/04/signall-sdk-sign-language-interface-using-mediapipe-now-available.html)
    in Google Developers Blog
*   [MediaPipe Holistic - Simultaneous Face, Hand and Pose Prediction, on
    Device](https://ai.googleblog.com/2020/12/mediapipe-holistic-simultaneous-face.html)
    in Google AI Blog
*   [Background Features in Google Meet, Powered by Web ML](https://ai.googleblog.com/2020/10/background-features-in-google-meet.html)
    in Google AI Blog
*   [MediaPipe 3D Face Transform](https://developers.googleblog.com/2020/09/mediapipe-3d-face-transform.html)
    in Google Developers Blog
*   [Instant Motion Tracking With MediaPipe](https://developers.googleblog.com/2020/08/instant-motion-tracking-with-mediapipe.html)
    in Google Developers Blog
*   [BlazePose - On-device Real-time Body Pose Tracking](https://ai.googleblog.com/2020/08/on-device-real-time-body-pose-tracking.html)
    in Google AI Blog
*   [MediaPipe Iris: Real-time Eye Tracking and Depth Estimation](https://ai.googleblog.com/2020/08/mediapipe-iris-real-time-iris-tracking.html)
    in Google AI Blog
*   [MediaPipe KNIFT: Template-based feature matching](https://developers.googleblog.com/2020/04/mediapipe-knift-template-based-feature-matching.html)
    in Google Developers Blog
*   [Alfred Camera: Smart camera features using MediaPipe](https://developers.googleblog.com/2020/03/alfred-camera-smart-camera-features-using-mediapipe.html)
    in Google Developers Blog
*   [Real-Time 3D Object Detection on Mobile Devices with MediaPipe](https://ai.googleblog.com/2020/03/real-time-3d-object-detection-on-mobile.html)
    in Google AI Blog
*   [AutoFlip: An Open Source Framework for Intelligent Video Reframing](https://ai.googleblog.com/2020/02/autoflip-open-source-framework-for.html)
    in Google AI Blog
*   [MediaPipe on the Web](https://developers.googleblog.com/2020/01/mediapipe-on-web.html)
    in Google Developers Blog
*   [Object Detection and Tracking using MediaPipe](https://developers.googleblog.com/2019/12/object-detection-and-tracking-using-mediapipe.html)
    in Google Developers Blog
*   [On-Device, Real-Time Hand Tracking with MediaPipe](https://ai.googleblog.com/2019/08/on-device-real-time-hand-tracking-with.html)
    in Google AI Blog
*   [MediaPipe: A Framework for Building Perception Pipelines](https://arxiv.org/abs/1906.08172)

### Videos

*   [YouTube Channel](https://www.youtube.com/c/MediaPipe)
>>>>>>> d392f8ad
<|MERGE_RESOLUTION|>--- conflicted
+++ resolved
@@ -1,66 +1,3 @@
-<<<<<<< HEAD
-# OpenVINO&trade; Model Server fork of [MediaPipe](https://google.github.io/mediapipe/).
-This repository allows users to take advantage of OpenVINO&trade; in the Mediapipe framework. It includes inference calculators which can replace Tensorflow backend with OpenVINO&trade; Runtime.
-That way, you can expect more efficient execution and lower latency on CPU.
-
-Check the included demos with pipeline examples or create your own graphs and execution flows.
-
-# List of changes introduced in this repository fork
-
-- added [Dockerfile.openvino](Dockerfile.openvino) dockerfile that creates runtime and development environment.
-- added [Makefile](Makefile) file with build, test and demo targets for the ease of use.
-- modified [build_desktop_examples.sh](build_desktop_examples.sh) script to build new demos.
-- added [calculators](mediapipe/calculators/ovms) and [calculators](mediapipe/calculators/openvino) for OpenVINO&trade; inference in mediapipe graphs
-  detailed [description](mediapipe/calculators/ovms/calculators.md).
-- modified bazel [targets](mediapipe/examples/desktop) to use OpenVINO&trade; inference calculators (the list of available demos is in the table below).
-- modified [WORKSPACE](WORKSPACE) file to add OpenVINO&trade; Model Server dependencies.
-  Specifically target @ovms//src:ovms_lib as dependency from [OpenVINO Model Server](https://github.com/openvinotoolkit/model_server)
-- modified [graphs and bazel targets](mediapipe/modules/) to use OpenVINO&trade; inference instead of TensorFlow inference.
-- added [setup_ovms.py](setup_ovms.py) script to create models repository used in OpenVINO&trade; inference. The script needs to be executed to prepare specific directory structures with tflite models and config.json in the [mediapipe/models/ovms](directory).
-- modified setup_opecv.py to install 4.7.0 OpenCV version instead of previous 3.4.
-
-[]() OpenVINO&trade; demo                                                    | C++                                                     | Python                                                        | Original Google demo                                                        |
-:---------------------------------------------------------------------------------------- | :-----------------------------------------------------: | :-----------------------------------------------------------: | :---------------------------------------------------------------------------------------: |
-[Face Detection](mediapipe/examples/desktop/face_detection/README.md)                     | ✅                                                      |                                                                |[Face Detection](https://google.github.io/mediapipe/solutions/face_detection)             |
-[Iris](mediapipe/examples/desktop/iris_tracking/README.md)                                | ✅                                                      |                                                                |[Iris](https://google.github.io/mediapipe/solutions/iris)                                 |
-[Pose](mediapipe/examples/desktop/pose_tracking/README.md)                                | ✅                                                      |                                                                |[Pose](https://google.github.io/mediapipe/solutions/pose)                                 |
-[Holistic](mediapipe/examples/desktop/holistic_tracking/README.md)                        | ✅                                                      |                                                                |[Holistic](https://google.github.io/mediapipe/solutions/holistic)                         |
-[Object Detection](mediapipe/examples/desktop/object_detection/README.md)                 | ✅                                                      |                                                                |[Object Detection](https://google.github.io/mediapipe/solutions/object_detection)         |
-
-# Quick start guide
-
-Check the [quick start guide](docs/quickstartguide.md) to with easy to follow instructions for building and running the example applications and graphs.
-
-# Development instructions
-
-The [developer guide](docs/development.md) includes the list of instructions and practices in developing your own application and graphs.
-
-![MediaPipe](https://mediapipe.dev/images/mediapipe_small.png)
-
---------------------------------------------------------------------------------
-
-## Live ML anywhere
-
-[MediaPipe](https://google.github.io/mediapipe/) offers cross-platform, customizable
-ML solutions for live and streaming media.
-
-![accelerated.png](https://mediapipe.dev/images/accelerated_small.png)                                                               | ![cross_platform.png](https://mediapipe.dev/images/cross_platform_small.png)
-:------------------------------------------------------------------------------------------------------------: | :----------------------------------------------------:
-***End-to-End acceleration***: *Built-in fast ML inference and processing accelerated even on common hardware* | ***Build once, deploy anywhere***: *Unified solution works across Android, iOS, desktop/cloud, web and IoT*
-![ready_to_use.png](https://mediapipe.dev/images/ready_to_use_small.png)                                                             | ![open_source.png](https://mediapipe.dev/images/open_source_small.png)
-***Ready-to-use solutions***: *Cutting-edge ML solutions demonstrating full power of the framework*            | ***Free and open source***: *Framework and solutions both under Apache 2.0, fully extensible and customizable*
-
-## ML solutions in MediaPipe OpenVINO&trade; fork
-
-Face Detection                                                                                                                 | Iris                                                                                                      | Pose                                                                                                      | Holistic                                                                          | Object Detection                                              |
-:----------------------------------------------------------------------------------------------------------------------------: | :-------------------------------------------------------------------------------------------------------: | :-------------------------------------------------------------------------------------------------------: | :------: | :----------------------------------------------------------------------------------------------------------------------------------: |
-[![face_detection](https://mediapipe.dev/images/mobile/face_detection_android_gpu_small.gif)](https://google.github.io/mediapipe/solutions/face_detection) | [![iris](https://mediapipe.dev/images/mobile/iris_tracking_android_gpu_small.gif)](https://google.github.io/mediapipe/solutions/iris) | [![pose](https://mediapipe.dev/images/mobile/pose_tracking_android_gpu_small.gif)](https://google.github.io/mediapipe/solutions/pose) | [![holistic_tracking](https://mediapipe.dev/images/mobile/holistic_tracking_android_gpu_small.gif)](https://google.github.io/mediapipe/solutions/holistic) | [![object_detection](https://mediapipe.dev/images/mobile/object_detection_android_gpu_small.gif)](https://google.github.io/mediapipe/solutions/object_detection) |
-
-## Fork baseline
-The fork is based on original mediapipe release origin/v0.9.1 (Author: Sebastian Schmidt <mrschmidt@google.com> Date:   Tue Jan 24 12:11:53 2023).
-
-Original v0.9.1 Google ML solutions in MediaPipe can be found [here](https://github.com/google/mediapipe/tree/v0.9.1)
-=======
 ---
 layout: forward
 target: https://developers.google.com/mediapipe
@@ -218,5 +155,4 @@
 
 ### Videos
 
-*   [YouTube Channel](https://www.youtube.com/c/MediaPipe)
->>>>>>> d392f8ad
+*   [YouTube Channel](https://www.youtube.com/c/MediaPipe)