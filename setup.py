--- conflicted
+++ resolved
@@ -275,18 +275,17 @@
       self._download_external_file(external_file)
 
     binary_graphs = [
-<<<<<<< HEAD
-        'face_detection/face_detection_short_range_cpu',
-        'face_detection/face_detection_full_range_cpu',
-        'face_landmark/face_landmark_front_cpu',
-        'hand_landmark/hand_landmark_tracking_cpu',
-        'holistic_landmark/holistic_landmark_cpu', 'objectron/objectron_cpu',
-        'pose_landmark/pose_landmark_cpu',
-        'selfie_segmentation/selfie_segmentation_cpu',
-        'ovms_modules/object_detection_ovms',
-        'ovms_modules/holistic_tracking_ovms',
-        'ovms_modules/face_detection_ovms',
-=======
+# TODO FIXME @atobisze was on fork
+#        'face_detection/face_detection_short_range_cpu',
+#        'face_detection/face_detection_full_range_cpu',
+#        'face_landmark/face_landmark_front_cpu',
+#        'hand_landmark/hand_landmark_tracking_cpu',
+#        'holistic_landmark/holistic_landmark_cpu', 'objectron/objectron_cpu',
+#        'pose_landmark/pose_landmark_cpu',
+#        'selfie_segmentation/selfie_segmentation_cpu',
+#        'ovms_modules/object_detection_ovms',
+#        'ovms_modules/holistic_tracking_ovms',
+#        'ovms_modules/face_detection_ovms',
         'face_detection/face_detection_short_range_cpu.binarypb',
         'face_detection/face_detection_full_range_cpu.binarypb',
         'face_landmark/face_landmark_front_cpu.binarypb',
@@ -295,7 +294,6 @@
         'objectron/objectron_cpu.binarypb',
         'pose_landmark/pose_landmark_cpu.binarypb',
         'selfie_segmentation/selfie_segmentation_cpu.binarypb'
->>>>>>> 76e52c75
     ]
     for elem in binary_graphs:
       binary_graph = os.path.join('mediapipe/modules/', elem)
