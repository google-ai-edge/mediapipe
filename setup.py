"""Copyright 2020-2022 The MediaPipe Authors.

Licensed under the Apache License, Version 2.0 (the "License");
you may not use this file except in compliance with the License.
You may obtain a copy of the License at

     http://www.apache.org/licenses/LICENSE-2.0

Unless required by applicable law or agreed to in writing, software
distributed under the License is distributed on an "AS IS" BASIS,
WITHOUT WARRANTIES OR CONDITIONS OF ANY KIND, either express or implied.
See the License for the specific language governing permissions and
limitations under the License.

Setup for MediaPipe package with setuptools.
"""

import glob
import os
import platform
import posixpath
import re
import shlex
import shutil
import subprocess
import sys

import setuptools
from setuptools.command import build_ext
from setuptools.command import build_py
from setuptools.command import install

<<<<<<< HEAD
__version__ = '1.0'
=======
__version__ = 'dev'
MP_DISABLE_GPU = os.environ.get('MEDIAPIPE_DISABLE_GPU') != '0'
>>>>>>> d392f8ad
IS_WINDOWS = (platform.system() == 'Windows')
IS_MAC = (platform.system() == 'Darwin')
MP_ROOT_PATH = os.path.dirname(os.path.abspath(__file__))
MP_DIR_INIT_PY = os.path.join(MP_ROOT_PATH, 'mediapipe/__init__.py')
MP_THIRD_PARTY_BUILD = os.path.join(MP_ROOT_PATH, 'third_party/BUILD')
MP_ROOT_INIT_PY = os.path.join(MP_ROOT_PATH, '__init__.py')

GPU_OPTIONS_DISBALED = ['--define=MEDIAPIPE_DISABLE_GPU=1']
GPU_OPTIONS_ENBALED = [
    '--copt=-DTFLITE_GPU_EXTRA_GLES_DEPS',
    '--copt=-DMEDIAPIPE_OMIT_EGL_WINDOW_BIT',
    '--copt=-DMESA_EGL_NO_X11_HEADERS',
    '--copt=-DEGL_NO_X11',
]
GPU_OPTIONS = GPU_OPTIONS_DISBALED if MP_DISABLE_GPU else GPU_OPTIONS_ENBALED


def _normalize_path(path):
  return path.replace('\\', '/') if IS_WINDOWS else path


def _get_backup_file(path):
  return path + '.backup'


def _parse_requirements(path):
  with open(os.path.join(MP_ROOT_PATH, path)) as f:
    return [
        line.rstrip()
        for line in f
        if not (line.isspace() or line.startswith('#'))
    ]


def _get_long_description():
  # Fix the image urls.
  return re.sub(
      r'(docs/images/|docs/images/mobile/)([A-Za-z0-9_]*\.(png|gif))',
      r'https://github.com/google/mediapipe/blob/master/\g<1>\g<2>?raw=true',
      open(os.path.join(MP_ROOT_PATH, 'README.md'),
           'rb').read().decode('utf-8'))


def _check_bazel():
  """Check Bazel binary as well as its version."""

  if not shutil.which('bazel'):
    sys.stderr.write('could not find bazel executable. Please install bazel to'
                     'build the MediaPipe Python package.')
    sys.exit(-1)
  try:
    bazel_version_info = subprocess.check_output(['bazel', '--version'])
  except subprocess.CalledProcessError as e:
    sys.stderr.write('fail to get bazel version by $ bazel --version: ' +
                     str(e.output))
    sys.exit(-1)
  bazel_version_info = bazel_version_info.decode('UTF-8').strip()
  version = bazel_version_info.split('bazel ')[1].split('-')[0]
  version_segments = version.split('.')
  # Treat "0.24" as "0.24.0"
  if len(version_segments) == 2:
    version_segments.append('0')
  for seg in version_segments:
    if not seg.isdigit():
      sys.stderr.write('invalid bazel version number: %s\n' % version_segments)
      sys.exit(-1)
  bazel_version = int(''.join(['%03d' % int(seg) for seg in version_segments]))
  if bazel_version < 3004000:
    sys.stderr.write(
        'the current bazel version is older than the minimum version that MediaPipe can support. Please upgrade bazel.'
    )
    sys.exit(-1)


def _modify_opencv_cmake_rule(link_opencv):
  """Modify opencv_cmake rule to build the static opencv libraries."""

  # Ask the opencv_cmake rule to build the static opencv libraries for the
  # mediapipe python package. By doing this, we can avoid copying the opencv
  # .so file into the package.
  # On Windows, the opencv_cmake rule may need Visual Studio to compile OpenCV
  # from source. For simplicity, we continue to link the prebuilt version of
  # the OpenCV library through "@windows_opencv//:opencv".
  if not link_opencv and not IS_WINDOWS:
    content = open(MP_THIRD_PARTY_BUILD,
                   'r').read().replace('OPENCV_SHARED_LIBS = True',
                                       'OPENCV_SHARED_LIBS = False')
    shutil.move(MP_THIRD_PARTY_BUILD, _get_backup_file(MP_THIRD_PARTY_BUILD))
    build_file = open(MP_THIRD_PARTY_BUILD, 'w')
    build_file.write(content)
    build_file.close()


def _add_mp_init_files():
  """Add __init__.py to mediapipe root directories to make the subdirectories indexable."""
  open(MP_ROOT_INIT_PY, 'w').close()
  # Save the original mediapipe/__init__.py file.
  shutil.copyfile(MP_DIR_INIT_PY, _get_backup_file(MP_DIR_INIT_PY))
  mp_dir_init_file = open(MP_DIR_INIT_PY, 'a')
  mp_dir_init_file.writelines([
      '\n', 'from mediapipe.python import *\n',
      'import mediapipe.python.solutions as solutions \n',
      'import mediapipe.tasks.python as tasks\n', '\n\n', 'del framework\n',
      'del gpu\n', 'del modules\n', 'del python\n', 'del mediapipe\n',
      'del util\n', '__version__ = \'{}\''.format(__version__), '\n'
  ])
  mp_dir_init_file.close()


def _copy_to_build_lib_dir(build_lib, file):
  """Copy a file from bazel-bin to the build lib dir."""
  dst = os.path.join(build_lib + '/', file)
  dst_dir = os.path.dirname(dst)
  if not os.path.exists(dst_dir):
    os.makedirs(dst_dir)
  shutil.copyfile(os.path.join('bazel-bin/', file), dst)


def _invoke_shell_command(shell_commands):
  """Invokes shell command from the list of arguments."""
  print('Invoking:', shlex.join(shell_commands))
  try:
    subprocess.run(shell_commands, check=True)
  except subprocess.CalledProcessError as e:
    print(e)
    sys.exit(e.returncode)


class GeneratePyProtos(build_ext.build_ext):
  """Generate MediaPipe Python protobuf files by Protocol Compiler."""

  def run(self):
    if 'PROTOC' in os.environ and os.path.exists(os.environ['PROTOC']):
      self._protoc = os.environ['PROTOC']
    else:
      self._protoc = shutil.which('protoc')
    if self._protoc is None:
      sys.stderr.write(
          'protoc is not found. Please run \'apt install -y protobuf'
          '-compiler\' (linux) or \'brew install protobuf\'(macos) to install '
          'protobuf compiler binary.')
      sys.exit(-1)

    # Add __init__.py to mediapipe proto directories to make the py protos
    # indexable.
    proto_dirs = ['mediapipe/calculators'] + [
        x[0] for x in os.walk('mediapipe/modules')
    ] + [x[0] for x in os.walk('mediapipe/tasks/cc')]
    for proto_dir in proto_dirs:
      self._add_empty_init_file(
          os.path.abspath(
              os.path.join(MP_ROOT_PATH, self.build_lib, proto_dir,
                           '__init__.py')))

    # Build framework and calculator py protos.
    for pattern in [
        'mediapipe/framework/**/*.proto', 'mediapipe/calculators/**/*.proto',
        'mediapipe/gpu/**/*.proto', 'mediapipe/modules/**/*.proto',
        'mediapipe/tasks/cc/**/*.proto', 'mediapipe/util/**/*.proto'
    ]:
      for proto_file in glob.glob(pattern, recursive=True):
        # Ignore test protos.
        if proto_file.endswith('test.proto'):
          continue
        # Ignore tensorflow protos in mediapipe/calculators/tensorflow.
        if 'tensorflow' in proto_file:
          continue
        # Ignore testdata dir.
        if 'testdata' in proto_file:
          continue
        self._add_empty_init_file(
            os.path.abspath(
                os.path.join(MP_ROOT_PATH, self.build_lib,
                             os.path.dirname(proto_file), '__init__.py')))
        self._generate_proto(proto_file)

  def _add_empty_init_file(self, init_file):
    init_py_dir = os.path.dirname(init_file)
    if not os.path.exists(init_py_dir):
      os.makedirs(init_py_dir)
    if not os.path.exists(init_file):
      open(init_file, 'w').close()

  def _generate_proto(self, source):
    """Invokes the Protocol Compiler to generate a _pb2.py."""
    output = os.path.join(self.build_lib, source.replace('.proto', '_pb2.py'))
    if not os.path.exists(output):
      sys.stderr.write('generating proto file: %s\n' % output)
      protoc_command = [
          self._protoc, '-I.',
          '--python_out=' + os.path.abspath(self.build_lib), source
      ]
      _invoke_shell_command(protoc_command)


class BuildModules(build_ext.build_ext):
  """Build binary graphs and download external files of various MediaPipe modules."""

  user_options = build_ext.build_ext.user_options + [
      ('link-opencv', None, 'if true, build opencv from source.'),
  ]
  boolean_options = build_ext.build_ext.boolean_options + ['link-opencv']

  def initialize_options(self):
    self.link_opencv = False
    build_ext.build_ext.initialize_options(self)

  def finalize_options(self):
    build_ext.build_ext.finalize_options(self)

  def run(self):
    _check_bazel()
    external_files = [
        'face_detection/face_detection_full_range_sparse.tflite',
        'face_detection/face_detection_short_range.tflite',
        'face_landmark/face_landmark.tflite',
        'face_landmark/face_landmark_with_attention.tflite',
        'hand_landmark/hand_landmark_full.tflite',
        'hand_landmark/hand_landmark_lite.tflite',
        'holistic_landmark/hand_recrop.tflite',
        'iris_landmark/iris_landmark.tflite',
        'palm_detection/palm_detection_full.tflite',
        'palm_detection/palm_detection_lite.tflite',
        'pose_detection/pose_detection.tflite',
        'pose_landmark/pose_landmark_full.tflite',
        'selfie_segmentation/selfie_segmentation.tflite',
        'selfie_segmentation/selfie_segmentation_landscape.tflite',
    ]
    for elem in external_files:
      external_file = os.path.join('mediapipe/modules/', elem)
      sys.stderr.write('downloading file: %s\n' % external_file)
      self._download_external_file(external_file)

    binary_graphs = [
        'face_detection/face_detection_short_range_cpu',
        'face_detection/face_detection_full_range_cpu',
        'face_landmark/face_landmark_front_cpu',
        'hand_landmark/hand_landmark_tracking_cpu',
        'holistic_landmark/holistic_landmark_cpu', 'objectron/objectron_cpu',
        'pose_landmark/pose_landmark_cpu',
        'selfie_segmentation/selfie_segmentation_cpu'
    ]
    for elem in binary_graphs:
      binary_graph = os.path.join('mediapipe/modules/', elem)
      sys.stderr.write('generating binarypb: %s\n' % binary_graph)
      self._generate_binary_graph(binary_graph)

  def _download_external_file(self, external_file):
    """Download an external file from GCS via Bazel."""

    fetch_model_command = [
        'bazel',
        'build',
        external_file,
    ]
    _invoke_shell_command(fetch_model_command)
    _copy_to_build_lib_dir(self.build_lib, external_file)

  def _generate_binary_graph(self, binary_graph_target):
    """Generate binary graph for a particular MediaPipe binary graph target."""

    bazel_command = [
        'bazel',
        'build',
        '--compilation_mode=opt',
        '--copt=-DNDEBUG',
        '--action_env=PYTHON_BIN_PATH=' + _normalize_path(sys.executable),
        binary_graph_target,
    ] + GPU_OPTIONS

    if not self.link_opencv and not IS_WINDOWS:
      bazel_command.append('--define=OPENCV=source')

    _invoke_shell_command(bazel_command)
    _copy_to_build_lib_dir(self.build_lib, binary_graph_target + '.binarypb')


class GenerateMetadataSchema(build_ext.build_ext):
  """Generate metadata python schema files."""

  def run(self):
    for target in [
        'image_segmenter_metadata_schema_py',
        'metadata_schema_py',
        'object_detector_metadata_schema_py',
        'schema_py',
    ]:

      bazel_command = [
          'bazel',
          'build',
          '--compilation_mode=opt',
          '--action_env=PYTHON_BIN_PATH=' + _normalize_path(sys.executable),
          '//mediapipe/tasks/metadata:' + target,
      ] + GPU_OPTIONS

      _invoke_shell_command(bazel_command)
      _copy_to_build_lib_dir(
          self.build_lib,
          'mediapipe/tasks/metadata/' + target + '_generated.py')
    for schema_file in [
        'mediapipe/tasks/metadata/metadata_schema.fbs',
        'mediapipe/tasks/metadata/object_detector_metadata_schema.fbs',
        'mediapipe/tasks/metadata/image_segmenter_metadata_schema.fbs',
    ]:
      shutil.copyfile(schema_file,
                      os.path.join(self.build_lib + '/', schema_file))


class BazelExtension(setuptools.Extension):
  """A C/C++ extension that is defined as a Bazel BUILD target."""

  def __init__(self, bazel_target, target_name=''):
    self.bazel_target = bazel_target
    self.relpath, self.target_name = (
        posixpath.relpath(bazel_target, '//').split(':'))
    if target_name:
      self.target_name = target_name
    ext_name = os.path.join(
        self.relpath.replace(posixpath.sep, os.path.sep), self.target_name)
    setuptools.Extension.__init__(self, ext_name, sources=[])


class BuildExtension(build_ext.build_ext):
  """A command that runs Bazel to build a C/C++ extension."""

  user_options = build_ext.build_ext.user_options + [
      ('link-opencv', None, 'if true, build opencv from source.'),
  ]
  boolean_options = build_ext.build_ext.boolean_options + ['link-opencv']

  def initialize_options(self):
    self.link_opencv = False
    build_ext.build_ext.initialize_options(self)

  def finalize_options(self):
    build_ext.build_ext.finalize_options(self)

  def run(self):
    _check_bazel()
    if IS_MAC:
      for ext in self.extensions:
        target_name = self.get_ext_fullpath(ext.name)
        # Build x86
        self._build_binary(
            ext,
            ['--cpu=darwin', '--ios_multi_cpus=i386,x86_64,armv7,arm64'],
        )
        x86_name = self.get_ext_fullpath(ext.name)
        # Build Arm64
        ext.name = ext.name + '.arm64'
        self._build_binary(
            ext,
            ['--cpu=darwin_arm64', '--ios_multi_cpus=i386,x86_64,armv7,arm64'],
        )
        arm64_name = self.get_ext_fullpath(ext.name)
        # Merge architectures
        lipo_command = [
            'lipo',
            '-create',
            '-output',
            target_name,
            x86_name,
            arm64_name,
        ]
        _invoke_shell_command(lipo_command)
    else:
      for ext in self.extensions:
        self._build_binary(ext)
    build_ext.build_ext.run(self)

  def _build_binary(self, ext, extra_args=None):
    if not os.path.exists(self.build_temp):
      os.makedirs(self.build_temp)
    bazel_command = [
        'bazel',
        'build',
        '--compilation_mode=opt',
        '--copt=-DNDEBUG',
        '--action_env=PYTHON_BIN_PATH=' + _normalize_path(sys.executable),
        str(ext.bazel_target + '.so'),
    ] + GPU_OPTIONS

    if extra_args:
      bazel_command += extra_args
    if not self.link_opencv and not IS_WINDOWS:
      bazel_command.append('--define=OPENCV=source')

    _invoke_shell_command(bazel_command)
    ext_bazel_bin_path = os.path.join('bazel-bin', ext.relpath,
                                      ext.target_name + '.so')
    ext_dest_path = self.get_ext_fullpath(ext.name)
    ext_dest_dir = os.path.dirname(ext_dest_path)
    if not os.path.exists(ext_dest_dir):
      os.makedirs(ext_dest_dir)
    shutil.copyfile(ext_bazel_bin_path, ext_dest_path)
    if IS_WINDOWS:
      for opencv_dll in glob.glob(
          os.path.join('bazel-bin', ext.relpath, '*opencv*.dll')):
        shutil.copy(opencv_dll, ext_dest_dir)


class BuildPy(build_py.build_py):
  """Build command that generates protos, builds binary graphs and extension, builds python source, and performs a cleanup afterwards."""

  user_options = build_py.build_py.user_options + [
      ('link-opencv', None, 'if true, use the installed opencv library.'),
  ]
  boolean_options = build_py.build_py.boolean_options + ['link-opencv']

  def initialize_options(self):
    self.link_opencv = False
    build_py.build_py.initialize_options(self)

  def finalize_options(self):
    build_py.build_py.finalize_options(self)

  def run(self):
    _modify_opencv_cmake_rule(self.link_opencv)
    _add_mp_init_files()
    build_modules_obj = self.distribution.get_command_obj('build_modules')
    build_modules_obj.link_opencv = self.link_opencv
    build_ext_obj = self.distribution.get_command_obj('build_ext')
    build_ext_obj.link_opencv = self.link_opencv
    self.run_command('gen_protos')
    self.run_command('generate_metadata_schema')
    self.run_command('build_modules')
    self.run_command('build_ext')
    build_py.build_py.run(self)
    self.run_command('restore')


class Install(install.install):
  """Install command that generates protos, builds binary graphs and extension, builds python source, and performs a cleanup afterwards."""

  user_options = install.install.user_options + [
      ('link-opencv', None, 'if true, use the installed opencv library.'),
  ]
  boolean_options = install.install.boolean_options + ['link-opencv']

  def initialize_options(self):
    self.link_opencv = False
    install.install.initialize_options(self)

  def finalize_options(self):
    install.install.finalize_options(self)

  def run(self):
    build_py_obj = self.distribution.get_command_obj('build_py')
    build_py_obj.link_opencv = self.link_opencv
    install.install.run(self)


class Restore(setuptools.Command):
  """Restore the modified mediapipe source files."""

  user_options = []

  def initialize_options(self):
    pass

  def finalize_options(self):
    pass

  def run(self):
    # Restore the original init file from the backup.
    if os.path.exists(_get_backup_file(MP_DIR_INIT_PY)):
      os.remove(MP_DIR_INIT_PY)
      shutil.move(_get_backup_file(MP_DIR_INIT_PY), MP_DIR_INIT_PY)
    # Restore the original BUILD file from the backup.
    if os.path.exists(_get_backup_file(MP_THIRD_PARTY_BUILD)):
      os.remove(MP_THIRD_PARTY_BUILD)
      shutil.move(_get_backup_file(MP_THIRD_PARTY_BUILD), MP_THIRD_PARTY_BUILD)
    os.remove(MP_ROOT_INIT_PY)


setuptools.setup(
    name='mediapipe',
    version=__version__,
    url='https://github.com/google/mediapipe',
    description='MediaPipe is the simplest way for researchers and developers to build world-class ML solutions and applications for mobile, edge, cloud and the web.',
    author='The MediaPipe Authors',
    author_email='mediapipe@google.com',
    long_description=_get_long_description(),
    long_description_content_type='text/markdown',
    packages=setuptools.find_packages(
        exclude=['mediapipe.examples.desktop.*', 'mediapipe.model_maker.*']),
    install_requires=_parse_requirements('requirements.txt'),
    cmdclass={
        'build_py': BuildPy,
        'build_modules': BuildModules,
        'build_ext': BuildExtension,
        'generate_metadata_schema': GenerateMetadataSchema,
        'gen_protos': GeneratePyProtos,
        'install': Install,
        'restore': Restore,
    },
    ext_modules=[
        BazelExtension('//mediapipe/python:_framework_bindings'),
        BazelExtension(
            '//mediapipe/tasks/cc/metadata/python:_pywrap_metadata_version'),
        BazelExtension(
            '//mediapipe/tasks/python/metadata/flatbuffers_lib:_pywrap_flatbuffers'
        ),
    ],
    zip_safe=False,
    include_package_data=True,
    classifiers=[
        'Development Status :: 3 - Alpha',
        'Intended Audience :: Developers',
        'Intended Audience :: Education',
        'Intended Audience :: Science/Research',
        'License :: OSI Approved :: Apache Software License',
        'Operating System :: MacOS :: MacOS X',
        'Operating System :: Microsoft :: Windows',
        'Operating System :: POSIX :: Linux',
        'Programming Language :: Python :: 3.8',
        'Programming Language :: Python :: 3.9',
        'Programming Language :: Python :: 3.10',
        'Programming Language :: Python :: 3.11',
        'Programming Language :: Python :: 3 :: Only',
        'Topic :: Scientific/Engineering',
        'Topic :: Scientific/Engineering :: Artificial Intelligence',
        'Topic :: Software Development',
        'Topic :: Software Development :: Libraries',
        'Topic :: Software Development :: Libraries :: Python Modules',
    ],
    license='Apache 2.0',
    keywords='mediapipe',
)<|MERGE_RESOLUTION|>--- conflicted
+++ resolved
@@ -30,12 +30,8 @@
 from setuptools.command import build_py
 from setuptools.command import install
 
-<<<<<<< HEAD
-__version__ = '1.0'
-=======
 __version__ = 'dev'
 MP_DISABLE_GPU = os.environ.get('MEDIAPIPE_DISABLE_GPU') != '0'
->>>>>>> d392f8ad
 IS_WINDOWS = (platform.system() == 'Windows')
 IS_MAC = (platform.system() == 'Darwin')
 MP_ROOT_PATH = os.path.dirname(os.path.abspath(__file__))
