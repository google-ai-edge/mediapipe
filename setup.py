"""Copyright 2020-2022 The MediaPipe Authors.

Licensed under the Apache License, Version 2.0 (the "License");
you may not use this file except in compliance with the License.
You may obtain a copy of the License at

     http://www.apache.org/licenses/LICENSE-2.0

Unless required by applicable law or agreed to in writing, software
distributed under the License is distributed on an "AS IS" BASIS,
WITHOUT WARRANTIES OR CONDITIONS OF ANY KIND, either express or implied.
See the License for the specific language governing permissions and
limitations under the License.

Setup for MediaPipe package with setuptools.
"""

import glob
import os
import platform
import posixpath
import re
import shlex
import shutil
import subprocess
import sys

import setuptools
from setuptools.command import build_ext
from setuptools.command import build_py
from setuptools.command import install

__version__ = 'dev'
MP_DISABLE_GPU = os.environ.get('MEDIAPIPE_DISABLE_GPU') != '0'
IS_WINDOWS = (platform.system() == 'Windows')
IS_MAC = (platform.system() == 'Darwin')
MP_ROOT_PATH = os.path.dirname(os.path.abspath(__file__))
MP_DIR_INIT_PY = os.path.join(MP_ROOT_PATH, 'mediapipe/__init__.py')
MP_THIRD_PARTY_BUILD = os.path.join(MP_ROOT_PATH, 'third_party/BUILD')
MP_ROOT_INIT_PY = os.path.join(MP_ROOT_PATH, '__init__.py')

GPU_OPTIONS_DISBALED = ['--define=MEDIAPIPE_DISABLE_GPU=1']

GPU_OPTIONS_ENBALED = [
    '--copt=-DTFLITE_GPU_EXTRA_GLES_DEPS',
    '--copt=-DMEDIAPIPE_OMIT_EGL_WINDOW_BIT',
    '--copt=-DMESA_EGL_NO_X11_HEADERS',
    '--copt=-DEGL_NO_X11',
]
if IS_MAC:
  GPU_OPTIONS_ENBALED.append(
      '--copt=-DMEDIAPIPE_GPU_BUFFER_USE_CV_PIXEL_BUFFER'
  )

GPU_OPTIONS = GPU_OPTIONS_DISBALED if MP_DISABLE_GPU else GPU_OPTIONS_ENBALED


def _normalize_path(path):
  return path.replace('\\', '/') if IS_WINDOWS else path


def _get_backup_file(path):
  return path + '.backup'


def _parse_requirements(path):
  with open(os.path.join(MP_ROOT_PATH, path)) as f:
    return [
        line.rstrip()
        for line in f
        if not (line.isspace() or line.startswith('#'))
    ]


def _get_long_description():
  # Fix the image urls.
  return re.sub(
      r'(docs/images/|docs/images/mobile/)([A-Za-z0-9_]*\.(png|gif))',
      r'https://github.com/google/mediapipe/blob/master/\g<1>\g<2>?raw=true',
      open(os.path.join(MP_ROOT_PATH, 'README.md'),
           'rb').read().decode('utf-8'))


def _check_bazel():
  """Check Bazel binary as well as its version."""

  if not shutil.which('bazel'):
    sys.stderr.write('could not find bazel executable. Please install bazel to'
                     'build the MediaPipe Python package.')
    sys.exit(-1)
  try:
    bazel_version_info = subprocess.check_output(['bazel', '--version'])
  except subprocess.CalledProcessError as e:
    sys.stderr.write('fail to get bazel version by $ bazel --version: ' +
                     str(e.output))
    sys.exit(-1)
  bazel_version_info = bazel_version_info.decode('UTF-8').strip()
  version = bazel_version_info.split('bazel ')[1].split('-')[0]
  version_segments = version.split('.')
  # Treat "0.24" as "0.24.0"
  if len(version_segments) == 2:
    version_segments.append('0')
  for seg in version_segments:
    if not seg.isdigit():
      sys.stderr.write('invalid bazel version number: %s\n' % version_segments)
      sys.exit(-1)
  bazel_version = int(''.join(['%03d' % int(seg) for seg in version_segments]))
  if bazel_version < 3004000:
    sys.stderr.write(
        'the current bazel version is older than the minimum version that MediaPipe can support. Please upgrade bazel.'
    )
    sys.exit(-1)


def _modify_opencv_cmake_rule(link_opencv):
  """Modify opencv_cmake rule to build the static opencv libraries."""

  # Ask the opencv_cmake rule to build the static opencv libraries for the
  # mediapipe python package. By doing this, we can avoid copying the opencv
  # .so file into the package.
  # On Windows, the opencv_cmake rule may need Visual Studio to compile OpenCV
  # from source. For simplicity, we continue to link the prebuilt version of
  # the OpenCV library through "@windows_opencv//:opencv".
  if not link_opencv and not IS_WINDOWS:
    content = open(MP_THIRD_PARTY_BUILD,
                   'r').read().replace('OPENCV_SHARED_LIBS = True',
                                       'OPENCV_SHARED_LIBS = False')
    shutil.move(MP_THIRD_PARTY_BUILD, _get_backup_file(MP_THIRD_PARTY_BUILD))
    build_file = open(MP_THIRD_PARTY_BUILD, 'w')
    build_file.write(content)
    build_file.close()


def _add_mp_init_files():
  """Add __init__.py to mediapipe root directories to make the subdirectories indexable."""
  open(MP_ROOT_INIT_PY, 'w').close()
  # Save the original mediapipe/__init__.py file.
  shutil.copyfile(MP_DIR_INIT_PY, _get_backup_file(MP_DIR_INIT_PY))
  mp_dir_init_file = open(MP_DIR_INIT_PY, 'a')
  mp_dir_init_file.writelines([
<<<<<<< HEAD
      '\n', 'from mediapipe.python import *\n',
      'import mediapipe.python.solutions as solutions \n',
      'import mediapipe.tasks as tasks\n', '\n\n', 'del framework\n',
      'del gpu\n', 'del modules\n',
      '__version__ = \'{}\''.format(__version__), '\n'
=======
      '\n',
      'import mediapipe.tasks.python as tasks\n',
      'from mediapipe.tasks.python.vision.core.image import Image\n',
      'from mediapipe.tasks.python.vision.core.image import ImageFormat\n',
      '\n\n',
      "__version__ = '{}'".format(__version__),
      '\n',
>>>>>>> ab0fcee4
  ])
  mp_dir_init_file.close()


def _copy_to_build_lib_dir(build_lib, file):
  """Copy a file from bazel-bin to the build lib dir."""
  dst = os.path.join(build_lib + '/', file)
  dst_dir = os.path.dirname(dst)
  if not os.path.exists(dst_dir):
    os.makedirs(dst_dir)
  shutil.copyfile(os.path.join('bazel-bin/', file), dst)


def _invoke_shell_command(shell_commands):
  """Invokes shell command from the list of arguments."""
  print('Invoking:', shlex.join(shell_commands))
  try:
    subprocess.run(shell_commands, check=True)
  except subprocess.CalledProcessError as e:
    print(e)
    sys.exit(e.returncode)


<<<<<<< HEAD
class GeneratePyProtos(build_ext.build_ext):
  """Generate MediaPipe Python protobuf files by Protocol Compiler."""

  def run(self):
    if 'PROTOC' in os.environ and os.path.exists(os.environ['PROTOC']):
      self._protoc = os.environ['PROTOC']
    else:
      self._protoc = shutil.which('protoc')
    if self._protoc is None:
      sys.stderr.write(
          'protoc is not found. Please run \'apt install -y protobuf'
          '-compiler\' (linux) or \'brew install protobuf\'(macos) to install '
          'protobuf compiler binary.')
      sys.exit(-1)

    # Add __init__.py to mediapipe proto directories to make the py protos
    # indexable.
    proto_dirs = ['mediapipe/calculators'] + [
        x[0] for x in os.walk('mediapipe/modules')
    ] + [x[0] for x in os.walk('mediapipe/tasks/cc')]
    for proto_dir in proto_dirs:
      self._add_empty_init_file(
          os.path.abspath(
              os.path.join(MP_ROOT_PATH, self.build_lib, proto_dir,
                           '__init__.py')))

    # Build framework and calculator py protos.
    for pattern in [
        'mediapipe/framework/**/*.proto', 'mediapipe/calculators/**/*.proto',
        'mediapipe/gpu/**/*.proto', 'mediapipe/modules/**/*.proto',
        'mediapipe/tasks/cc/**/*.proto', 'mediapipe/util/**/*.proto'
    ]:
      for proto_file in glob.glob(pattern, recursive=True):
        # Ignore test protos.
        if proto_file.endswith('test.proto'):
          continue
        # Ignore tensorflow protos in mediapipe/calculators/tensorflow.
        if 'tensorflow' in proto_file:
          continue
        # Ignore testdata dir.
        if 'testdata' in proto_file:
          continue
        self._add_empty_init_file(
            os.path.abspath(
                os.path.join(MP_ROOT_PATH, self.build_lib,
                             os.path.dirname(proto_file), '__init__.py')))
        self._generate_proto(proto_file)

  def _add_empty_init_file(self, init_file):
    init_py_dir = os.path.dirname(init_file)
    if not os.path.exists(init_py_dir):
      os.makedirs(init_py_dir)
    if not os.path.exists(init_file):
      open(init_file, 'w').close()

  def _generate_proto(self, source):
    """Invokes the Protocol Compiler to generate a _pb2.py."""
    output = os.path.join(self.build_lib, source.replace('.proto', '_pb2.py'))
    if not os.path.exists(output):
      sys.stderr.write('generating proto file: %s\n' % output)
      protoc_command = [
          self._protoc, '-I.',
          '--python_out=' + os.path.abspath(self.build_lib), source
      ]
      _invoke_shell_command(protoc_command)


class BuildModules(build_ext.build_ext):
  """Build binary graphs and download external files of various MediaPipe modules."""

  user_options = build_ext.build_ext.user_options + [
      ('link-opencv', None, 'if true, build opencv from source.'),
  ]
  boolean_options = build_ext.build_ext.boolean_options + ['link-opencv']

  def initialize_options(self):
    self.link_opencv = False
    build_ext.build_ext.initialize_options(self)

  def finalize_options(self):
    build_ext.build_ext.finalize_options(self)

  def run(self):
    _check_bazel()
    external_files = [
        'face_detection/face_detection_full_range_sparse.tflite',
        'face_detection/face_detection_short_range.tflite',
        'face_landmark/face_landmark.tflite',
        'face_landmark/face_landmark_with_attention.tflite',
        'hand_landmark/hand_landmark_full.tflite',
        'hand_landmark/hand_landmark_lite.tflite',
        'holistic_landmark/hand_recrop.tflite',
        'iris_landmark/iris_landmark.tflite',
        'palm_detection/palm_detection_full.tflite',
        'palm_detection/palm_detection_lite.tflite',
        'pose_detection/pose_detection.tflite',
        'pose_landmark/pose_landmark_full.tflite',
        'selfie_segmentation/selfie_segmentation.tflite',
        'selfie_segmentation/selfie_segmentation_landscape.tflite',
    ]
    for elem in external_files:
      external_file = os.path.join('mediapipe/modules/', elem)
      sys.stderr.write('downloading file: %s\n' % external_file)
      self._download_external_file(external_file)

    binary_graphs = [
        'face_detection/face_detection_short_range_cpu.binarypb',
        'face_detection/face_detection_full_range_cpu.binarypb',
        'face_landmark/face_landmark_front_cpu.binarypb',
        'hand_landmark/hand_landmark_tracking_cpu.binarypb',
        'holistic_landmark/holistic_landmark_cpu.binarypb',
        'objectron/objectron_cpu.binarypb',
        'pose_landmark/pose_landmark_cpu.binarypb',
        'selfie_segmentation/selfie_segmentation_cpu.binarypb'
    ]
    for elem in binary_graphs:
      binary_graph = os.path.join('mediapipe/modules/', elem)
      sys.stderr.write('generating binarypb: %s\n' % binary_graph)
      self._generate_binary_graph(binary_graph)

  def _download_external_file(self, external_file):
    """Download an external file from GCS via Bazel."""

    fetch_model_command = [
        'bazel',
        'build',
        external_file,
    ]
    _invoke_shell_command(fetch_model_command)
    _copy_to_build_lib_dir(self.build_lib, external_file)

  def _generate_binary_graph(self, binary_graph_target):
    """Generate binary graph for a particular MediaPipe binary graph target."""

    bazel_command = [
        'bazel',
        'build',
        '--compilation_mode=opt',
        '--copt=-DNDEBUG',
        binary_graph_target,
    ] + GPU_OPTIONS

    # Don't override PYTHON_BIN_PATH if HERMETIC_PYTHON_VERSION is set
    if not os.environ.get('HERMETIC_PYTHON_VERSION'):
      bazel_command.insert(4, '--action_env=PYTHON_BIN_PATH=' + _normalize_path(sys.executable))

    # Using system OpenCV instead of building from source
    # if not self.link_opencv and not IS_WINDOWS:
    #   bazel_command.append('--define=OPENCV=source')

    _invoke_shell_command(bazel_command)
    _copy_to_build_lib_dir(self.build_lib, binary_graph_target)


=======
>>>>>>> ab0fcee4
class GenerateMetadataSchema(build_ext.build_ext):
  """Generate metadata python schema files."""

  def run(self):
    for target in [
        'image_segmenter_metadata_schema_py',
        'metadata_schema_py',
        'object_detector_metadata_schema_py',
        'schema_py',
    ]:

      bazel_command = [
          'bazel',
          'build',
          '--compilation_mode=opt',
          '--action_env=PYTHON_BIN_PATH=' + _normalize_path(sys.executable),
          '//mediapipe/tasks/metadata:' + target,
      ] + GPU_OPTIONS

      _invoke_shell_command(bazel_command)
      _copy_to_build_lib_dir(
          self.build_lib,
          'mediapipe/tasks/metadata/' + target + '_generated.py')
    for schema_file in [
        'mediapipe/tasks/metadata/metadata_schema.fbs',
        'mediapipe/tasks/metadata/object_detector_metadata_schema.fbs',
        'mediapipe/tasks/metadata/image_segmenter_metadata_schema.fbs',
    ]:
      shutil.copyfile(schema_file,
                      os.path.join(self.build_lib + '/', schema_file))


class BazelExtension(setuptools.Extension):
  """A C/C++ extension that is defined as a Bazel BUILD target."""

  def __init__(self, bazel_target, target_name='', binary_path=None):
    self.bazel_target = bazel_target
    self.binary_path = binary_path
    self.relpath, self.target_name = (
        posixpath.relpath(bazel_target, '//').split(':'))
    if target_name:
      self.target_name = target_name
    ext_name = os.path.join(
        self.relpath.replace(posixpath.sep, os.path.sep), self.target_name)
    setuptools.Extension.__init__(self, ext_name, sources=[])


class BuildExtension(build_ext.build_ext):
  """A command that runs Bazel to build a C/C++ extension."""

  user_options = build_ext.build_ext.user_options + [
      ('link-opencv', None, 'if true, build opencv from source.'),
  ]
  boolean_options = build_ext.build_ext.boolean_options + ['link-opencv']

  def initialize_options(self):
    self.link_opencv = False
    build_ext.build_ext.initialize_options(self)

  def finalize_options(self):
    build_ext.build_ext.finalize_options(self)

  def run(self):
    _check_bazel()
<<<<<<< HEAD
    # Simplified for arm64-only build
    for ext in self.extensions:
      self._build_binary(ext)
=======
    if IS_MAC:
      for ext in self.extensions:
        self._build_binary(
            ext,
            ['--cpu=darwin_arm64', '--ios_multi_cpus=i386,x86_64,armv7,arm64'],
        )
    else:
      for ext in self.extensions:
        self._build_binary(ext)
>>>>>>> ab0fcee4
    build_ext.build_ext.run(self)

  def _build_binary(self, ext, extra_args=None):
    if not os.path.exists(self.build_temp):
      os.makedirs(self.build_temp)
    bazel_command = [
        'bazel',
        'build',
        '--compilation_mode=opt',
        '--copt=-DNDEBUG',
        '--keep_going',
<<<<<<< HEAD
        str(ext.bazel_target + '.so'),
=======
        '--define=ENABLE_ODML_CONVERTER=1',
        str(ext.bazel_target),
>>>>>>> ab0fcee4
    ] + GPU_OPTIONS

    # Don't override PYTHON_BIN_PATH if HERMETIC_PYTHON_VERSION is set
    if not os.environ.get('HERMETIC_PYTHON_VERSION'):
      bazel_command.insert(5, '--action_env=PYTHON_BIN_PATH=' + _normalize_path(sys.executable))

    if extra_args:
      bazel_command += extra_args
    # Using system OpenCV instead of building from source
    # if not self.link_opencv and not IS_WINDOWS:
    #   bazel_command.append('--define=OPENCV=source')

    _invoke_shell_command(bazel_command)

    if ext.binary_path:
      ext_bazel_bin_path = ext.binary_path
    else:
      ext_suffix = '.so'
      ext_bazel_bin_path = os.path.join(
          'bazel-bin', ext.relpath, ext.target_name + ext_suffix
      )

    ext_dest_path = self.get_ext_fullpath(ext.name)
    ext_dest_dir = os.path.dirname(ext_dest_path)
    if not os.path.exists(ext_dest_dir):
      os.makedirs(ext_dest_dir)
    shutil.copyfile(ext_bazel_bin_path, ext_dest_path)
    if IS_WINDOWS:
      for opencv_dll in glob.glob(
          os.path.join('bazel-bin', ext.relpath, '*opencv*.dll')):
        shutil.copy(opencv_dll, ext_dest_dir)

    # Now create an empty __init__.py file in the extension directory to make
    # the extension directory indexable.
    init_file_path = os.path.join(ext_dest_dir, '__init__.py')
    with open(init_file_path, 'w') as f:
      f.write('"""Empty __init__.py file"""')


class BuildPy(build_py.build_py):
  """Build command that generates protos, builds binary graphs and extension, builds python source, and performs a cleanup afterwards."""

  user_options = build_py.build_py.user_options + [
      ('link-opencv', None, 'if true, use the installed opencv library.'),
  ]
  boolean_options = build_py.build_py.boolean_options + ['link-opencv']

  def initialize_options(self):
    self.link_opencv = False
    build_py.build_py.initialize_options(self)

  def finalize_options(self):
    build_py.build_py.finalize_options(self)

  def run(self):
    _modify_opencv_cmake_rule(self.link_opencv)
    _add_mp_init_files()
    self.run_command('generate_metadata_schema')
    self.run_command('build_ext')
    build_py.build_py.run(self)
    self.run_command('restore')


class Install(install.install):
  """Install command that generates protos, builds binary graphs and extension, builds python source, and performs a cleanup afterwards."""

  user_options = install.install.user_options + [
      ('link-opencv', None, 'if true, use the installed opencv library.'),
  ]
  boolean_options = install.install.boolean_options + ['link-opencv']

  def initialize_options(self):
    self.link_opencv = False
    install.install.initialize_options(self)

  def finalize_options(self):
    install.install.finalize_options(self)

  def run(self):
    build_py_obj = self.distribution.get_command_obj('build_py')
    build_py_obj.link_opencv = self.link_opencv
    install.install.run(self)


class Restore(setuptools.Command):
  """Restore the modified mediapipe source files."""

  user_options = []

  def initialize_options(self):
    pass

  def finalize_options(self):
    pass

  def run(self):
    # Restore the original init file from the backup.
    if os.path.exists(_get_backup_file(MP_DIR_INIT_PY)):
      os.remove(MP_DIR_INIT_PY)
      shutil.move(_get_backup_file(MP_DIR_INIT_PY), MP_DIR_INIT_PY)
    # Restore the original BUILD file from the backup.
    if os.path.exists(_get_backup_file(MP_THIRD_PARTY_BUILD)):
      os.remove(MP_THIRD_PARTY_BUILD)
      shutil.move(_get_backup_file(MP_THIRD_PARTY_BUILD), MP_THIRD_PARTY_BUILD)
    os.remove(MP_ROOT_INIT_PY)


setuptools.setup(
    name='mediapipe',
    version=__version__,
    url='https://github.com/google/mediapipe',
    description=(
        'MediaPipe is the simplest way for researchers and developers to build'
        ' world-class ML solutions and applications for mobile, edge, cloud and'
        ' the web.'
    ),
    author='The MediaPipe Authors',
    author_email='mediapipe@google.com',
    long_description=_get_long_description(),
    long_description_content_type='text/markdown',
    packages=setuptools.find_packages(
        include=[
            'mediapipe',
            'mediapipe.tasks',
            'mediapipe.tasks.*',
        ],
        exclude=[
            'mediapipe.modules.*',
            'mediapipe.tasks.python.genai.bundler.llm_bundler_test',
            'mediapipe.tasks.python.genai.converter.llm_converter_test',
            'mediapipe.tasks.python.genai.converter.pytorch_converter_test',
            'mediapipe.tasks.python.genai.converter.quantization_util_test',
            'mediapipe.tasks.python.genai.converter.safetensors_converter_test',
            'mediapipe.tasks.python.genai.converter.weight_bins_writer_test',
            'mediapipe.tasks.python.test.*mediapipe.tasks.benchmark.*',
        ],
    ),
    install_requires=_parse_requirements('requirements.txt'),
    cmdclass={
        'build_py': BuildPy,
        'build_ext': BuildExtension,
        'generate_metadata_schema': GenerateMetadataSchema,
        'install': Install,
        'restore': Restore,
    },
    ext_modules=[
<<<<<<< HEAD
        BazelExtension('//mediapipe/python:_framework_bindings'),
        BazelExtension(
            '//mediapipe/tasks/cc/metadata/python:_pywrap_metadata_version'),
=======
        BazelExtension(
            '//mediapipe/tasks/c:libmediapipe_c_lib',
            binary_path=(
                'bazel-bin/mediapipe/tasks/c/libmediapipe.so'
            ),
        ),
>>>>>>> ab0fcee4
    ],
    zip_safe=False,
    include_package_data=True,
    classifiers=[
        'Development Status :: 3 - Alpha',
        'Intended Audience :: Developers',
        'Intended Audience :: Education',
        'Intended Audience :: Science/Research',
        'License :: OSI Approved :: Apache Software License',
        'Operating System :: MacOS :: MacOS X',
        'Operating System :: Microsoft :: Windows',
        'Operating System :: POSIX :: Linux',
        'Programming Language :: Python :: 3.9',
        'Programming Language :: Python :: 3.10',
        'Programming Language :: Python :: 3.11',
        'Programming Language :: Python :: 3.12',
        'Programming Language :: Python :: 3.13',
        'Programming Language :: Python :: 3 :: Only',
        'Topic :: Scientific/Engineering',
        'Topic :: Scientific/Engineering :: Artificial Intelligence',
        'Topic :: Software Development',
        'Topic :: Software Development :: Libraries',
        'Topic :: Software Development :: Libraries :: Python Modules',
    ],
    license='Apache 2.0',
    keywords='mediapipe',
)<|MERGE_RESOLUTION|>--- conflicted
+++ resolved
@@ -138,13 +138,6 @@
   shutil.copyfile(MP_DIR_INIT_PY, _get_backup_file(MP_DIR_INIT_PY))
   mp_dir_init_file = open(MP_DIR_INIT_PY, 'a')
   mp_dir_init_file.writelines([
-<<<<<<< HEAD
-      '\n', 'from mediapipe.python import *\n',
-      'import mediapipe.python.solutions as solutions \n',
-      'import mediapipe.tasks as tasks\n', '\n\n', 'del framework\n',
-      'del gpu\n', 'del modules\n',
-      '__version__ = \'{}\''.format(__version__), '\n'
-=======
       '\n',
       'import mediapipe.tasks.python as tasks\n',
       'from mediapipe.tasks.python.vision.core.image import Image\n',
@@ -152,7 +145,6 @@
       '\n\n',
       "__version__ = '{}'".format(__version__),
       '\n',
->>>>>>> ab0fcee4
   ])
   mp_dir_init_file.close()
 
@@ -176,163 +168,6 @@
     sys.exit(e.returncode)
 
 
-<<<<<<< HEAD
-class GeneratePyProtos(build_ext.build_ext):
-  """Generate MediaPipe Python protobuf files by Protocol Compiler."""
-
-  def run(self):
-    if 'PROTOC' in os.environ and os.path.exists(os.environ['PROTOC']):
-      self._protoc = os.environ['PROTOC']
-    else:
-      self._protoc = shutil.which('protoc')
-    if self._protoc is None:
-      sys.stderr.write(
-          'protoc is not found. Please run \'apt install -y protobuf'
-          '-compiler\' (linux) or \'brew install protobuf\'(macos) to install '
-          'protobuf compiler binary.')
-      sys.exit(-1)
-
-    # Add __init__.py to mediapipe proto directories to make the py protos
-    # indexable.
-    proto_dirs = ['mediapipe/calculators'] + [
-        x[0] for x in os.walk('mediapipe/modules')
-    ] + [x[0] for x in os.walk('mediapipe/tasks/cc')]
-    for proto_dir in proto_dirs:
-      self._add_empty_init_file(
-          os.path.abspath(
-              os.path.join(MP_ROOT_PATH, self.build_lib, proto_dir,
-                           '__init__.py')))
-
-    # Build framework and calculator py protos.
-    for pattern in [
-        'mediapipe/framework/**/*.proto', 'mediapipe/calculators/**/*.proto',
-        'mediapipe/gpu/**/*.proto', 'mediapipe/modules/**/*.proto',
-        'mediapipe/tasks/cc/**/*.proto', 'mediapipe/util/**/*.proto'
-    ]:
-      for proto_file in glob.glob(pattern, recursive=True):
-        # Ignore test protos.
-        if proto_file.endswith('test.proto'):
-          continue
-        # Ignore tensorflow protos in mediapipe/calculators/tensorflow.
-        if 'tensorflow' in proto_file:
-          continue
-        # Ignore testdata dir.
-        if 'testdata' in proto_file:
-          continue
-        self._add_empty_init_file(
-            os.path.abspath(
-                os.path.join(MP_ROOT_PATH, self.build_lib,
-                             os.path.dirname(proto_file), '__init__.py')))
-        self._generate_proto(proto_file)
-
-  def _add_empty_init_file(self, init_file):
-    init_py_dir = os.path.dirname(init_file)
-    if not os.path.exists(init_py_dir):
-      os.makedirs(init_py_dir)
-    if not os.path.exists(init_file):
-      open(init_file, 'w').close()
-
-  def _generate_proto(self, source):
-    """Invokes the Protocol Compiler to generate a _pb2.py."""
-    output = os.path.join(self.build_lib, source.replace('.proto', '_pb2.py'))
-    if not os.path.exists(output):
-      sys.stderr.write('generating proto file: %s\n' % output)
-      protoc_command = [
-          self._protoc, '-I.',
-          '--python_out=' + os.path.abspath(self.build_lib), source
-      ]
-      _invoke_shell_command(protoc_command)
-
-
-class BuildModules(build_ext.build_ext):
-  """Build binary graphs and download external files of various MediaPipe modules."""
-
-  user_options = build_ext.build_ext.user_options + [
-      ('link-opencv', None, 'if true, build opencv from source.'),
-  ]
-  boolean_options = build_ext.build_ext.boolean_options + ['link-opencv']
-
-  def initialize_options(self):
-    self.link_opencv = False
-    build_ext.build_ext.initialize_options(self)
-
-  def finalize_options(self):
-    build_ext.build_ext.finalize_options(self)
-
-  def run(self):
-    _check_bazel()
-    external_files = [
-        'face_detection/face_detection_full_range_sparse.tflite',
-        'face_detection/face_detection_short_range.tflite',
-        'face_landmark/face_landmark.tflite',
-        'face_landmark/face_landmark_with_attention.tflite',
-        'hand_landmark/hand_landmark_full.tflite',
-        'hand_landmark/hand_landmark_lite.tflite',
-        'holistic_landmark/hand_recrop.tflite',
-        'iris_landmark/iris_landmark.tflite',
-        'palm_detection/palm_detection_full.tflite',
-        'palm_detection/palm_detection_lite.tflite',
-        'pose_detection/pose_detection.tflite',
-        'pose_landmark/pose_landmark_full.tflite',
-        'selfie_segmentation/selfie_segmentation.tflite',
-        'selfie_segmentation/selfie_segmentation_landscape.tflite',
-    ]
-    for elem in external_files:
-      external_file = os.path.join('mediapipe/modules/', elem)
-      sys.stderr.write('downloading file: %s\n' % external_file)
-      self._download_external_file(external_file)
-
-    binary_graphs = [
-        'face_detection/face_detection_short_range_cpu.binarypb',
-        'face_detection/face_detection_full_range_cpu.binarypb',
-        'face_landmark/face_landmark_front_cpu.binarypb',
-        'hand_landmark/hand_landmark_tracking_cpu.binarypb',
-        'holistic_landmark/holistic_landmark_cpu.binarypb',
-        'objectron/objectron_cpu.binarypb',
-        'pose_landmark/pose_landmark_cpu.binarypb',
-        'selfie_segmentation/selfie_segmentation_cpu.binarypb'
-    ]
-    for elem in binary_graphs:
-      binary_graph = os.path.join('mediapipe/modules/', elem)
-      sys.stderr.write('generating binarypb: %s\n' % binary_graph)
-      self._generate_binary_graph(binary_graph)
-
-  def _download_external_file(self, external_file):
-    """Download an external file from GCS via Bazel."""
-
-    fetch_model_command = [
-        'bazel',
-        'build',
-        external_file,
-    ]
-    _invoke_shell_command(fetch_model_command)
-    _copy_to_build_lib_dir(self.build_lib, external_file)
-
-  def _generate_binary_graph(self, binary_graph_target):
-    """Generate binary graph for a particular MediaPipe binary graph target."""
-
-    bazel_command = [
-        'bazel',
-        'build',
-        '--compilation_mode=opt',
-        '--copt=-DNDEBUG',
-        binary_graph_target,
-    ] + GPU_OPTIONS
-
-    # Don't override PYTHON_BIN_PATH if HERMETIC_PYTHON_VERSION is set
-    if not os.environ.get('HERMETIC_PYTHON_VERSION'):
-      bazel_command.insert(4, '--action_env=PYTHON_BIN_PATH=' + _normalize_path(sys.executable))
-
-    # Using system OpenCV instead of building from source
-    # if not self.link_opencv and not IS_WINDOWS:
-    #   bazel_command.append('--define=OPENCV=source')
-
-    _invoke_shell_command(bazel_command)
-    _copy_to_build_lib_dir(self.build_lib, binary_graph_target)
-
-
-=======
->>>>>>> ab0fcee4
 class GenerateMetadataSchema(build_ext.build_ext):
   """Generate metadata python schema files."""
 
@@ -397,11 +232,6 @@
 
   def run(self):
     _check_bazel()
-<<<<<<< HEAD
-    # Simplified for arm64-only build
-    for ext in self.extensions:
-      self._build_binary(ext)
-=======
     if IS_MAC:
       for ext in self.extensions:
         self._build_binary(
@@ -411,7 +241,6 @@
     else:
       for ext in self.extensions:
         self._build_binary(ext)
->>>>>>> ab0fcee4
     build_ext.build_ext.run(self)
 
   def _build_binary(self, ext, extra_args=None):
@@ -423,12 +252,8 @@
         '--compilation_mode=opt',
         '--copt=-DNDEBUG',
         '--keep_going',
-<<<<<<< HEAD
-        str(ext.bazel_target + '.so'),
-=======
         '--define=ENABLE_ODML_CONVERTER=1',
         str(ext.bazel_target),
->>>>>>> ab0fcee4
     ] + GPU_OPTIONS
 
     # Don't override PYTHON_BIN_PATH if HERMETIC_PYTHON_VERSION is set
@@ -575,18 +400,12 @@
         'restore': Restore,
     },
     ext_modules=[
-<<<<<<< HEAD
-        BazelExtension('//mediapipe/python:_framework_bindings'),
-        BazelExtension(
-            '//mediapipe/tasks/cc/metadata/python:_pywrap_metadata_version'),
-=======
         BazelExtension(
             '//mediapipe/tasks/c:libmediapipe_c_lib',
             binary_path=(
                 'bazel-bin/mediapipe/tasks/c/libmediapipe.so'
             ),
         ),
->>>>>>> ab0fcee4
     ],
     zip_safe=False,
     include_package_data=True,
