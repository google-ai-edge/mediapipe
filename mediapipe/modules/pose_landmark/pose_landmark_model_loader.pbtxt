# MediaPipe graph to load a selected pose landmark TF Lite model.

type: "PoseLandmarkModelLoader"

# Complexity of the pose landmark model: 0, 1 or 2. Landmark accuracy as well as
# inference latency generally go up with the model complexity. If unspecified,
# functions as set to 1. (int)
input_side_packet: "MODEL_COMPLEXITY:model_complexity"

# TF Lite model represented as a FlatBuffer.
# (std::unique_ptr<tflite::FlatBufferModel, std::function<void(tflite::FlatBufferModel*)>>)
output_side_packet: "MODEL:model"

# Determines path to the desired pose landmark model file.
node {
  calculator: "SwitchContainer"
  input_side_packet: "SELECT:model_complexity"
  output_side_packet: "PACKET:model_path"
  options: {
    [mediapipe.SwitchContainerOptions.ext] {
      select: 1
      contained_node: {
        calculator: "ConstantSidePacketCalculator"
        options: {
          [mediapipe.ConstantSidePacketCalculatorOptions.ext]: {
            packet {
              string_value: "mediapipe/modules/pose_landmark/pose_landmark_lite.tflite"
            }
          }
        }
      }
      contained_node: {
        calculator: "ConstantSidePacketCalculator"
        options: {
          [mediapipe.ConstantSidePacketCalculatorOptions.ext]: {
            packet {
              string_value: "mediapipe/modules/pose_landmark/pose_landmark_full.tflite"
            }
          }
        }
      }
      contained_node: {
        calculator: "ConstantSidePacketCalculator"
        options: {
          [mediapipe.ConstantSidePacketCalculatorOptions.ext]: {
            packet {
              string_value: "mediapipe/modules/pose_landmark/pose_landmark_heavy.tflite"
            }
          }
        }
      }
    }
  }
}

<<<<<<< HEAD
# Loads the file in the specified path into a blob.
#node {
#  calculator: "LocalFileContentsCalculator"
#  input_side_packet: "FILE_PATH:model_path"
#  output_side_packet: "CONTENTS:model_blob"
#  options: {
#    [mediapipe.LocalFileContentsCalculatorOptions.ext]: {
#      text_mode: false
#    }
#  }
#}

# Converts the input blob into a TF Lite model.
#node {
#  calculator: "TfLiteModelCalculator"
#  input_side_packet: "MODEL_BLOB:model_blob"
#  output_side_packet: "MODEL:model"
#}
=======
# Loads the file in the specified path as a resource.
node {
  calculator: "ResourceProviderCalculator"
  input_side_packet: "RESOURCE_ID:model_path"
  output_side_packet: "RESOURCE:model_resource"
}

# Converts the provided resource into a TF Lite model.
node {
  calculator: "TfLiteModelCalculator"
  input_side_packet: "MODEL_RESOURCE:model_resource"
  output_side_packet: "MODEL:model"
}
>>>>>>> 76e52c75
<|MERGE_RESOLUTION|>--- conflicted
+++ resolved
@@ -53,26 +53,7 @@
   }
 }
 
-<<<<<<< HEAD
-# Loads the file in the specified path into a blob.
-#node {
-#  calculator: "LocalFileContentsCalculator"
-#  input_side_packet: "FILE_PATH:model_path"
-#  output_side_packet: "CONTENTS:model_blob"
-#  options: {
-#    [mediapipe.LocalFileContentsCalculatorOptions.ext]: {
-#      text_mode: false
-#    }
-#  }
-#}
-
-# Converts the input blob into a TF Lite model.
-#node {
-#  calculator: "TfLiteModelCalculator"
-#  input_side_packet: "MODEL_BLOB:model_blob"
-#  output_side_packet: "MODEL:model"
-#}
-=======
+# TODO @atobisze to remov?
 # Loads the file in the specified path as a resource.
 node {
   calculator: "ResourceProviderCalculator"
@@ -85,5 +66,4 @@
   calculator: "TfLiteModelCalculator"
   input_side_packet: "MODEL_RESOURCE:model_resource"
   output_side_packet: "MODEL:model"
-}
->>>>>>> 76e52c75
+}