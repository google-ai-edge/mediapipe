# MediaPipe graph that performs face mesh with TensorFlow Lite on CPU.

# Input image. (ImageFrame)
input_stream: "input_video"

# Output image with rendered results. (ImageFrame)
output_stream: "output_video"
# Collection of detected/processed faces, each represented as a list of
# landmarks. (std::vector<NormalizedLandmarkList>)
output_stream: "multi_face_landmarks"

<<<<<<< HEAD
profiler_config {
  trace_enabled: true
  enable_profiler: true
  trace_log_interval_count: 200
  trace_log_path: "/Users/alena/Workdir/mediapipe/logs/beauty/"
}

# Throttles the images flowing downstream for flow control. It passes through
# the very first incoming image unaltered, and waits for downstream nodes
# (calculators and subgraphs) in the graph to finish their tasks before it
# passes through another image. All images that come in while waiting are
# dropped, limiting the number of in-flight images in most part of the graph to
# 1. This prevents the downstream nodes from queuing up incoming images and data
# excessively, which leads to increased latency and memory usage, unwanted in
# real-time mobile applications. It also eliminates unnecessarily computation,
# e.g., the output produced by a node may get dropped downstream if the
# subsequent nodes are still busy processing previous inputs.
=======

>>>>>>> 7056bb1a
node {
  calculator: "FlowLimiterCalculator"
  input_stream: "input_video"
  input_stream: "FINISHED:output_video"
  input_stream_info: {
    tag_index: "FINISHED"
    back_edge: true
  }
  output_stream: "throttled_input_video"
}

# Defines side packets for further use in the graph.
node {
  calculator: "ConstantSidePacketCalculator"
  output_side_packet: "PACKET:0:num_faces"
  output_side_packet: "PACKET:1:with_attention"
  node_options: {
    [type.googleapis.com/mediapipe.ConstantSidePacketCalculatorOptions]: {
      packet { int_value: 1 }
      packet { bool_value: true }
    }
  }
}

# Subgraph that detects faces and corresponding landmarks.
node {
  calculator: "FaceLandmarkFrontCpu"
  input_stream: "IMAGE:throttled_input_video"
  input_side_packet: "NUM_FACES:num_faces"
  input_side_packet: "WITH_ATTENTION:with_attention"
  output_stream: "LANDMARKS:multi_face_landmarks"
}

# Subgraph that renders face-landmark annotation onto the input image.
node {
  calculator: "FaceRendererCpu"
  input_stream: "IMAGE:throttled_input_video"
  input_stream: "LANDMARKS:multi_face_landmarks"
  output_stream: "IMAGE:output_video"
}<|MERGE_RESOLUTION|>--- conflicted
+++ resolved
@@ -9,7 +9,7 @@
 # landmarks. (std::vector<NormalizedLandmarkList>)
 output_stream: "multi_face_landmarks"
 
-<<<<<<< HEAD
+
 profiler_config {
   trace_enabled: true
   enable_profiler: true
@@ -27,9 +27,8 @@
 # real-time mobile applications. It also eliminates unnecessarily computation,
 # e.g., the output produced by a node may get dropped downstream if the
 # subsequent nodes are still busy processing previous inputs.
-=======
 
->>>>>>> 7056bb1a
+
 node {
   calculator: "FlowLimiterCalculator"
   input_stream: "input_video"
