--- conflicted
+++ resolved
@@ -58,10 +58,7 @@
     	"//mediapipe/gpu:image_frame_to_gpu_buffer_calculator",
         "//mediapipe/calculators/core:flow_limiter_calculator",
         "//mediapipe/graphs/beauty/subgraphs:face_renderer_cpu",
-<<<<<<< HEAD
         "//mediapipe/graphs/beauty/subgraphs:face_renderer_gpu",
-=======
->>>>>>> 7056bb1a
         "//mediapipe/modules/face_landmark:face_landmark_front_gpu",
     ],
 )
