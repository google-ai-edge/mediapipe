--- conflicted
+++ resolved
@@ -17,72 +17,6 @@
 
 namespace mediapipe {
 
-<<<<<<< HEAD
-using ::tflite::Interpreter;
-
-void DoSmokeTest(const std::string& graph_proto) {
-  const int width = 8;
-  const int height = 8;
-  const int channels = 3;
-
-  // Prepare input tensor.
-  std::unique_ptr<Interpreter> interpreter(new Interpreter);
-  ASSERT_NE(interpreter, nullptr);
-
-  interpreter->AddTensors(1);
-  interpreter->SetInputs({0});
-  interpreter->SetOutputs({0});
-  interpreter->SetTensorParametersReadWrite(0, kTfLiteFloat32, "", {3},
-                                            TfLiteQuantization());
-  int t = interpreter->inputs()[0];
-  TfLiteTensor* tensor = interpreter->tensor(t);
-  interpreter->ResizeInputTensor(t, {width, height, channels});
-  interpreter->AllocateTensors();
-
-  float* tensor_buffer = tensor->data.f;
-  ASSERT_NE(tensor_buffer, nullptr);
-  for (int i = 0; i < width * height * channels - 1; i++) {
-    tensor_buffer[i] = 1;
-  }
-
-  auto input_vec = absl::make_unique<std::vector<TfLiteTensor>>();
-  input_vec->emplace_back(*tensor);
-
-  // Prepare single calculator graph to and wait for packets.
-  CalculatorGraphConfig graph_config =
-      ParseTextProtoOrDie<CalculatorGraphConfig>(graph_proto);
-  std::vector<Packet> output_packets;
-  tool::AddVectorSink("tensor_out", &graph_config, &output_packets);
-  CalculatorGraph graph(graph_config);
-  MP_ASSERT_OK(graph.StartRun({}));
-
-  // Push the tensor into the graph.
-  MP_ASSERT_OK(graph.AddPacketToInputStream(
-      "tensor_in", Adopt(input_vec.release()).At(Timestamp(0))));
-  // Wait until the calculator done processing.
-  MP_ASSERT_OK(graph.WaitUntilIdle());
-  ASSERT_EQ(1, output_packets.size());
-
-  // Get and process results.
-  const std::vector<TfLiteTensorContainer>  & result_vec =
-      output_packets[0].Get<std::vector<TfLiteTensorContainer>>();
-  ASSERT_EQ(1, result_vec.size());
-
-  const TfLiteTensor* result = &(result_vec[0].getTensor());
-  float* result_buffer = result->data.f;
-  ASSERT_NE(result_buffer, nullptr);
-  for (int i = 0; i < width * height * channels - 1; i++) {
-    ASSERT_EQ(3, result_buffer[i]);
-  }
-
-  // Fully close graph at end, otherwise calculator+tensors are destroyed
-  // after calling WaitUntilDone().
-  MP_ASSERT_OK(graph.CloseInputStream("tensor_in"));
-  MP_ASSERT_OK(graph.WaitUntilDone());
-}
-
-=======
->>>>>>> a92cff7a
 // Tests a simple add model that adds an input tensor to itself.
 TEST(TfLiteInferenceCalculatorTest, SmokeTest) {
   std::string graph_proto = R"(
