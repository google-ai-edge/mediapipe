# Copyright 2019 The MediaPipe Authors.
#
# Licensed under the Apache License, Version 2.0 (the "License");
# you may not use this file except in compliance with the License.
# You may obtain a copy of the License at
#
#      http://www.apache.org/licenses/LICENSE-2.0
#
# Unless required by applicable law or agreed to in writing, software
# distributed under the License is distributed on an "AS IS" BASIS,
# WITHOUT WARRANTIES OR CONDITIONS OF ANY KIND, either express or implied.
# See the License for the specific language governing permissions and
# limitations under the License.

licenses(["notice"])

package(default_visibility = ["//mediapipe/examples:__subpackages__"])

cc_binary(
    name = "beauty_tflite",
    deps = [
        "//mediapipe/examples/desktop:simple_run_graph_main",
        "//mediapipe/graphs/beauty:desktop_calculators",
    ],
)

cc_binary(
    name = "beauty_cpu",
    deps = [
        "//mediapipe/examples/desktop:demo_run_graph_main",
        "//mediapipe/graphs/beauty:desktop_live_calculators",
    ],
)

cc_binary(
<<<<<<< HEAD
    name = "beauty_mobile",
    deps = [
        "//mediapipe/examples/desktop:demo_run_graph_main",
        "//mediapipe/graphs/beauty:mobile_calculators",
    ],
)

cc_binary(
    name = "beauty_cpu_over",
=======
    name = "beauty_cpu_single",
>>>>>>> 7056bb1a
    deps = [
        "//mediapipe/examples/desktop:demo_run_graph_main",
        "//mediapipe/graphs/beauty:desktop_live_single_calculators",
    ],
)

cc_binary(
    name = "beauty_gpu_over",
    deps = [
        "//mediapipe/examples/desktop:demo_run_graph_main",
        "//mediapipe/graphs/beauty:desktop_gpu_over",
    ],
)<|MERGE_RESOLUTION|>--- conflicted
+++ resolved
@@ -33,7 +33,6 @@
 )
 
 cc_binary(
-<<<<<<< HEAD
     name = "beauty_mobile",
     deps = [
         "//mediapipe/examples/desktop:demo_run_graph_main",
@@ -42,10 +41,7 @@
 )
 
 cc_binary(
-    name = "beauty_cpu_over",
-=======
     name = "beauty_cpu_single",
->>>>>>> 7056bb1a
     deps = [
         "//mediapipe/examples/desktop:demo_run_graph_main",
         "//mediapipe/graphs/beauty:desktop_live_single_calculators",
