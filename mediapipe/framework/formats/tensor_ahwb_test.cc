--- conflicted
+++ resolved
@@ -34,11 +34,7 @@
   Tensor tensor(Tensor::ElementType::kFloat32, Tensor::Shape{5});
   {
     auto view = tensor.GetAHardwareBufferWriteView(16);
-<<<<<<< HEAD
-    EXPECT_NE(view.handle(), nullptr);
-=======
     ASSERT_NE(view.handle(), nullptr);
->>>>>>> 43bf0244
     if (__builtin_available(android 26, *)) {
       AHardwareBuffer_Desc desc;
       AHardwareBuffer_describe(view.handle(), &desc);
