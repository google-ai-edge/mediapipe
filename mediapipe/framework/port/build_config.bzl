--- conflicted
+++ resolved
@@ -23,8 +23,6 @@
 def replace_suffix(string, old, new):
     """Returns a string with an old suffix replaced by a new suffix."""
     return string.endswith(old) and string[:-len(old)] + new or string
-<<<<<<< HEAD
-=======
 
 def mediapipe_ts_library(
         name,
@@ -92,5 +90,4 @@
         srcs = [replace_suffix(src, ".d.ts", "_d_ts") for src in srcs],
         visibility = visibility,
         deps = deps,
-    )
->>>>>>> 76e52c75
+    )