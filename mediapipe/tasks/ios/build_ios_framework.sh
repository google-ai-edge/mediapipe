#!/usr/bin/env bash
# Copyright 2023 The MediaPipe Authors. All Rights Reserved.
#
# Licensed under the Apache License, Version 2.0 (the "License");
# you may not use this file except in compliance with the License.
# You may obtain a copy of the License at
#
#      http://www.apache.org/licenses/LICENSE-2.0
#
# Unless required by applicable law or agreed to in writing, software
# distributed under the License is distributed on an "AS IS" BASIS,
# WITHOUT WARRANTIES OR CONDITIONS OF ANY KIND, either express or implied.
# See the License for the specific language governing permissions and
# limitations under the License.

# Set the following variables as appropriate.
#   * BAZEL: path to bazel. defaults to the first one available in PATH
#   * FRAMEWORK_NAME: name of the iOS framework to be built. Currently the
#   * accepted values are MediaPipeTasksCommon, MediaPipeTasksText, MediaPipeTasksVision.
#   * MPP_BUILD_VERSION: to specify the release version. defaults to 0.0.1-dev
#   * IS_RELEASE_BUILD: set as true if this build should be a release build
#   * ARCHIVE_FRAMEWORK: set as true if the framework should be archived
#   * DEST_DIR: destination directory to which the framework will be copied.

set -ex

if [[ "$(uname)" != "Darwin" ]]; then
  echo "This build script only works on macOS."
  exit 1
fi

BAZEL="${BAZEL:-$(which bazel)}"
MPP_BUILD_VERSION=${MPP_BUILD_VERSION:-0.0.1-dev}
MPP_ROOT_DIR=$(git rev-parse --show-toplevel)
ARCHIVE_FRAMEWORK=${ARCHIVE_FRAMEWORK:-true}
IS_RELEASE_BUILD=${IS_RELEASE_BUILD:-false}
DEST_DIR=${DEST_DIR:-$HOME}

echo "Destination"
echo "${DEST_DIR}"

if [[ ! -x "${BAZEL}" ]]; then
  echo "bazel executable is not found."
  exit 1
fi

if [ -z ${FRAMEWORK_NAME+x} ]; then
  echo "Name of the iOS framework, which is to be built, must be set."
  exit 1
fi

case $FRAMEWORK_NAME in
  "MediaPipeTasksCommon")
    ;;
  "MediaPipeTasksVision")
    ;;
  "MediaPipeTasksText")
    ;;
  "MediaPipeTasksGenAIC")
    ;;
  "MediaPipeTasksGenAI")
    ;;
  *)
    echo "Wrong framework name. The following framework names are allowed: MediaPipeTasksText, MediaPipeTasksVision, MediaPipeTasksCommon, MediaPipeTasksGenAI, MediaPipeTasksGenAIC"
    exit 1
  ;;
esac

if [[ -z "${DEST_DIR+x}" || "${DEST_DIR}" == ${MPP_ROOT_DIR}* ]]; then
  echo "DEST_DIR variable must be set and not be under the repository root."
  exit 1
fi

# This function takes one bazel target label as an argument, and prints
# the path of the first output file of the specified target.
function get_output_file_path {
  local STARLARK_OUTPUT_TMPDIR="$(mktemp -d)"

  local STARLARK_FILE="${STARLARK_OUTPUT_TMPDIR}/print_output_file.starlark"
  cat > "${STARLARK_FILE}" << EOF
def format(target):
  return target.files.to_list()[0].path
EOF

  local OUTPUT_PATH=$(bazel cquery $1 --output=starlark --starlark:file="${STARLARK_FILE}" 2> /dev/null)

  rm -rf "${STARLARK_OUTPUT_TMPDIR}"

  echo ${OUTPUT_PATH}
}

# This function builds 3 the xcframework and associated graph libraries if any
# for a given framework name.
function build_ios_frameworks_and_libraries {
  local TARGET_PREFIX="//mediapipe/tasks/ios"
  FULL_FRAMEWORK_TARGET="${TARGET_PREFIX}:${FRAMEWORK_NAME}_framework"

  # .bazelrc sets --apple_generate_dsym=true by default which bloats the libraries to sizes of
  # the order of GBs. All iOS framework and library build commands for distribution via
  # CocoaPods must set --apple_generate_dsym=false inorder to shave down the binary size to
  # the order of a few MBs.

  # Build Task Library xcframework.
  local FRAMEWORK_CQUERY_COMMAND="-c opt --config=ios_sim_device_fat --apple_generate_dsym=false --define OPENCV=source ${FULL_FRAMEWORK_TARGET}"
<<<<<<< HEAD
  
  case $FRAMEWORK_NAME in
    "MediaPipeTasksGenAI|MediaPipeTasksGenAIC")
      FRAMEWORK_CQUERY_COMMAND="c opt --config=ios_sim_device_fat --apple_generate_dsym=false ${FULL_FRAMEWORK_TARGET}"
=======

  case $FRAMEWORK_NAME in
    "MediaPipeTasksGenAI|MediaPipeTasksGenAIC")
      FRAMEWORK_CQUERY_COMMAND="-c opt --config=ios_sim_device_fat --apple_generate_dsym=false ${FULL_FRAMEWORK_TARGET}"
>>>>>>> 6f1b21dc
      ;;
    *)
    ;;
  esac

  ${BAZEL} build ${FRAMEWORK_CQUERY_COMMAND}
  IOS_FRAMEWORK_PATH="$(get_output_file_path "${FRAMEWORK_CQUERY_COMMAND}")"

  # `MediaPipeTasksCommon` pods must also include the task graph libraries which
  # are to be force loaded. Hence the graph libraies are only built if the framework
  # name is `MediaPipeTasksCommon`.`
  case $FRAMEWORK_NAME in
    "MediaPipeTasksCommon")
      local IOS_SIM_FAT_LIBRARY_CQUERY_COMMAND="-c opt --config=ios_sim_fat --apple_generate_dsym=false --define OPENCV=source //mediapipe/tasks/ios:MediaPipeTaskGraphs_library"
      ${BAZEL} build ${IOS_SIM_FAT_LIBRARY_CQUERY_COMMAND}
      IOS_GRAPHS_SIMULATOR_LIBRARY_PATH="$(get_output_file_path "${IOS_SIM_FAT_LIBRARY_CQUERY_COMMAND}")"

      # Build static library for iOS devices with arch ios_arm64. We don't need to build for armv7 since
      # our deployment target is iOS 12.0. iOS 12.0 and upwards is not supported by old armv7 devices.
      local IOS_DEVICE_LIBRARY_CQUERY_COMMAND="-c opt --config=ios_arm64 --apple_generate_dsym=false --define OPENCV=source //mediapipe/tasks/ios:MediaPipeTaskGraphs_library"
      ${BAZEL} build ${IOS_DEVICE_LIBRARY_CQUERY_COMMAND}
      IOS_GRAPHS_DEVICE_LIBRARY_PATH="$(get_output_file_path "${IOS_DEVICE_LIBRARY_CQUERY_COMMAND}")"
      ;;
    *)
    ;;
  esac
}

function create_framework_archive {
  # Change to the Bazel iOS output directory.
  pushd "${MPP_ROOT_DIR}"

  # Create the temporary directory for the given framework.
  local ARCHIVE_NAME="${FRAMEWORK_NAME}-${MPP_BUILD_VERSION}"
  local MPP_TMPDIR="$(mktemp -d)"

  # Copy the license file to MPP_TMPDIR
  cp "LICENSE" ${MPP_TMPDIR}

  # Unzip the iOS framework zip generated by bazel to MPP_TMPDIR
  local FRAMEWORKS_DIR="${MPP_TMPDIR}/frameworks"

  echo ${IOS_FRAMEWORK_PATH}
  unzip "${IOS_FRAMEWORK_PATH}" -d "${FRAMEWORKS_DIR}"

  # If the framwork being built is `MediaPipeTasksCommon`, the built graph
  # libraries should be copied to the output directory which is to be archived.
  case $FRAMEWORK_NAME in
    "MediaPipeTasksCommon")
      local GRAPH_LIBRARIES_DIR="graph_libraries"
      # Create the parent folder which will hold the graph libraries of all architectures.
      mkdir -p "${FRAMEWORKS_DIR}/${GRAPH_LIBRARIES_DIR}"

      local SIMULATOR_GRAPH_LIBRARY_PATH="${FRAMEWORKS_DIR}/${GRAPH_LIBRARIES_DIR}/lib${FRAMEWORK_NAME}_simulator_graph.a"

      # Copy ios simulator fat library into a separate directory.
      echo ${IOS_GRAPHS_SIMULATOR_LIBRARY_PATH}
      cp "${IOS_GRAPHS_SIMULATOR_LIBRARY_PATH}" "${SIMULATOR_GRAPH_LIBRARY_PATH}"

      local IOS_DEVICE_GRAPH_LIBRARY_PATH="${FRAMEWORKS_DIR}/${GRAPH_LIBRARIES_DIR}/lib${FRAMEWORK_NAME}_device_graph.a"

      # Copy ios device library into a separate directory.
      echo ${IOS_GRAPHS_DEVICE_LIBRARY_PATH}
      cp "${IOS_GRAPHS_DEVICE_LIBRARY_PATH}" "${IOS_DEVICE_GRAPH_LIBRARY_PATH}"
      ;;
    *)
      ;;
  esac

  #----- (3) Move the framework to the destination -----
  if [[ "${ARCHIVE_FRAMEWORK}" == true ]]; then
    # Create the framework archive directory.
    mkdir -p "${FRAMEWORK_NAME}"
    local TARGET_DIR="$(realpath "${FRAMEWORK_NAME}")"

    local FRAMEWORK_ARCHIVE_DIR
    if [[ "${IS_RELEASE_BUILD}" == true ]]; then
      # Get the first 16 bytes of the sha256 checksum of the root directory.
      local SHA256_CHECKSUM=$(find "${MPP_TMPDIR}" -type f -print0 | xargs -0 shasum -a 256 | sort | shasum -a 256 | cut -c1-16)
      FRAMEWORK_ARCHIVE_DIR="${TARGET_DIR}/${MPP_BUILD_VERSION}/${SHA256_CHECKSUM}"
    else
      FRAMEWORK_ARCHIVE_DIR="${TARGET_DIR}/${MPP_BUILD_VERSION}"
    fi
    mkdir -p "${FRAMEWORK_ARCHIVE_DIR}"

    # Zip up the framework and move to the archive directory.
    pushd "${MPP_TMPDIR}"
    local MPP_ARCHIVE_FILE="${ARCHIVE_NAME}.tar.gz"
    tar -cvzf "${MPP_ARCHIVE_FILE}" .
    mv "${MPP_ARCHIVE_FILE}" "${FRAMEWORK_ARCHIVE_DIR}"
    popd

    # Move the target directory to the Kokoro artifacts directory and clean up
    # the artifacts directory in the mediapipe root directory even if the
    # move command fails.
    mv "${TARGET_DIR}" "$(realpath "${DEST_DIR}")"/ || true
    rm -rf "${TARGET_DIR}"
  else
    rsync -r "${MPP_TMPDIR}/" "$(realpath "${DEST_DIR}")/"
  fi

  # Clean up the temporary directory for the framework.
  rm -rf "${MPP_TMPDIR}"
  echo ${MPP_TMPDIR}
}

cd "${MPP_ROOT_DIR}"
build_ios_frameworks_and_libraries
create_framework_archive<|MERGE_RESOLUTION|>--- conflicted
+++ resolved
@@ -102,17 +102,10 @@
 
   # Build Task Library xcframework.
   local FRAMEWORK_CQUERY_COMMAND="-c opt --config=ios_sim_device_fat --apple_generate_dsym=false --define OPENCV=source ${FULL_FRAMEWORK_TARGET}"
-<<<<<<< HEAD
-  
-  case $FRAMEWORK_NAME in
-    "MediaPipeTasksGenAI|MediaPipeTasksGenAIC")
-      FRAMEWORK_CQUERY_COMMAND="c opt --config=ios_sim_device_fat --apple_generate_dsym=false ${FULL_FRAMEWORK_TARGET}"
-=======
 
   case $FRAMEWORK_NAME in
     "MediaPipeTasksGenAI|MediaPipeTasksGenAIC")
       FRAMEWORK_CQUERY_COMMAND="-c opt --config=ios_sim_device_fat --apple_generate_dsym=false ${FULL_FRAMEWORK_TARGET}"
->>>>>>> 6f1b21dc
       ;;
     *)
     ;;
