--- conflicted
+++ resolved
@@ -90,18 +90,13 @@
     deps = [
         "//mediapipe/framework:calculator_cc_proto",
         "//mediapipe/tasks/cc/core:task_runner",
-<<<<<<< HEAD
         "//mediapipe/tasks/cc/core:mediapipe_builtin_op_resolver",
+        "//mediapipe/tasks/ios/common/utils:MPPCommonUtils",
         "@org_tensorflow//tensorflow/lite/core/api:op_resolver",
-        "//mediapipe/tasks/ios/common/utils:MPPCommonUtils",
     ],
 )
 
 objc_library(
     name = "MPPResultCallback",
     hdrs = ["sources/MPPResultCallback.h"],
-=======
-        "//mediapipe/tasks/ios/common/utils:MPPCommonUtils",
-    ],
->>>>>>> 43bf0244
 )