--- conflicted
+++ resolved
@@ -49,12 +49,8 @@
     name = "MPPDetection",
     srcs = ["sources/MPPDetection.m"],
     hdrs = ["sources/MPPDetection.h"],
-<<<<<<< HEAD
-    deps = [":MPPCategory"],
-=======
     deps = [
         ":MPPCategory",
         "//third_party/apple_frameworks:UIKit",
     ],
->>>>>>> 22186299
 )