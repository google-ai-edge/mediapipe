# Copyright 2023 The MediaPipe Authors. All Rights Reserved.
#
# Licensed under the Apache License, Version 2.0 (the "License");
# you may not use this file except in compliance with the License.
# You may obtain a copy of the License at
#
#      http://www.apache.org/licenses/LICENSE-2.0
#
# Unless required by applicable law or agreed to in writing, software
# distributed under the License is distributed on an "AS IS" BASIS,
# WITHOUT WARRANTIES OR CONDITIONS OF ANY KIND, either express or implied.
# See the License for the specific language governing permissions and
# limitations under the License.

package(default_visibility = ["//mediapipe/tasks:internal"])

licenses(["notice"])

objc_library(
    name = "MPPCategoryHelpers",
    srcs = ["sources/MPPCategory+Helpers.mm"],
    hdrs = ["sources/MPPCategory+Helpers.h"],
    deps = [
        "//mediapipe/framework/formats:classification_cc_proto",
        "//mediapipe/tasks/ios/common/utils:NSStringHelpers",
        "//mediapipe/tasks/ios/components/containers:MPPCategory",
    ],
)

objc_library(
    name = "MPPClassificationResultHelpers",
    srcs = ["sources/MPPClassificationResult+Helpers.mm"],
    hdrs = ["sources/MPPClassificationResult+Helpers.h"],
    deps = [
        ":MPPCategoryHelpers",
        "//mediapipe/tasks/cc/components/containers/proto:classifications_cc_proto",
        "//mediapipe/tasks/ios/common/utils:NSStringHelpers",
        "//mediapipe/tasks/ios/components/containers:MPPClassificationResult",
    ],
)

objc_library(
    name = "MPPEmbeddingHelpers",
    srcs = ["sources/MPPEmbedding+Helpers.mm"],
    hdrs = ["sources/MPPEmbedding+Helpers.h"],
    deps = [
        "//mediapipe/tasks/cc/components/containers/proto:embeddings_cc_proto",
        "//mediapipe/tasks/ios/common/utils:NSStringHelpers",
        "//mediapipe/tasks/ios/components/containers:MPPEmbedding",
    ],
)

objc_library(
    name = "MPPEmbeddingResultHelpers",
    srcs = ["sources/MPPEmbeddingResult+Helpers.mm"],
    hdrs = ["sources/MPPEmbeddingResult+Helpers.h"],
    deps = [
        ":MPPEmbeddingHelpers",
        "//mediapipe/tasks/cc/components/containers/proto:embeddings_cc_proto",
        "//mediapipe/tasks/ios/common/utils:NSStringHelpers",
        "//mediapipe/tasks/ios/components/containers:MPPEmbeddingResult",
    ],
)

objc_library(
    name = "MPPDetectionHelpers",
    srcs = ["sources/MPPDetection+Helpers.mm"],
    hdrs = ["sources/MPPDetection+Helpers.h"],
    deps = [
        "//mediapipe/framework/formats:detection_cc_proto",
<<<<<<< HEAD
=======
        "//mediapipe/framework/formats:location_data_cc_proto",
>>>>>>> 22186299
        "//mediapipe/tasks/ios/common/utils:NSStringHelpers",
        "//mediapipe/tasks/ios/components/containers:MPPDetection",
    ],
)<|MERGE_RESOLUTION|>--- conflicted
+++ resolved
@@ -68,10 +68,7 @@
     hdrs = ["sources/MPPDetection+Helpers.h"],
     deps = [
         "//mediapipe/framework/formats:detection_cc_proto",
-<<<<<<< HEAD
-=======
         "//mediapipe/framework/formats:location_data_cc_proto",
->>>>>>> 22186299
         "//mediapipe/tasks/ios/common/utils:NSStringHelpers",
         "//mediapipe/tasks/ios/components/containers:MPPDetection",
     ],
