--- conflicted
+++ resolved
@@ -326,13 +326,9 @@
 
 apple_static_xcframework(
     name = "MediaPipeTasksGenAI_framework",
-<<<<<<< HEAD
-    avoid_deps = ["//mediapipe/tasks/cc/genai/inference/c:libllm_inference_engine_cpu",],
-=======
     avoid_deps = [
         "//mediapipe/tasks/cc/genai/inference/c:libllm_inference_engine_cpu",
     ],
->>>>>>> 6f1b21dc
     bundle_name = "MediaPipeTasksGenAI",
     ios = {
         "simulator": [
@@ -345,13 +341,8 @@
         "ios": MPP_TASK_MINIMUM_OS_VERSION,
     },
     deps = [
-<<<<<<< HEAD
-        "//mediapipe/tasks/ios/genai/inference:LlmInference",
-        "//mediapipe/tasks/cc/genai/inference/c:libllm_inference_engine_cpu",
-=======
         "//mediapipe/tasks/cc/genai/inference/c:libllm_inference_engine_cpu",
         "//mediapipe/tasks/ios/genai/inference:LlmInference",
->>>>>>> 6f1b21dc
     ],
 )
 
