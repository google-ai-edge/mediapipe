--- conflicted
+++ resolved
@@ -22,10 +22,7 @@
   case failedToInitializeSession(String?)
   case failedToInitializeEngine(String?)
   case failedToAddQueryToSession(String, String?)
-<<<<<<< HEAD
   case failedToCloneSession(String?)
-=======
->>>>>>> 5659fd3d
 }
 
 extension GenAiInferenceError: LocalizedError {
@@ -48,12 +45,9 @@
     case .failedToAddQueryToSession(let query, let message):
       let explanation = message.flatMap { $0 } ?? "An internal error occured."
       return "Failed to add query: \(query) to LlmInference session: \(explanation)"
-<<<<<<< HEAD
     case .failedToCloneSession(let message):
       let explanation = message.flatMap { $0 } ?? "An internal error occured."
       return "Failed to clone LlmInference session: \(explanation)"
-=======
->>>>>>> 5659fd3d
     }
   }
 }
@@ -78,11 +72,8 @@
       return 4
     case .failedToAddQueryToSession:
       return 5
-<<<<<<< HEAD
     case .failedToCloneSession:
-      return 6
-=======
->>>>>>> 5659fd3d
+      return 6s
     }
   }
 }