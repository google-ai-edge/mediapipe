--- conflicted
+++ resolved
@@ -18,10 +18,7 @@
 public enum GenAiInferenceError: Error {
   case invalidResponse
   case illegalMethodCall
-<<<<<<< HEAD
   case modelNotFound
-=======
->>>>>>> 6f1b21dc
 }
 
 extension GenAiInferenceError: LocalizedError {
@@ -31,14 +28,9 @@
     case .invalidResponse:
       return "The response returned by the model is invalid."
     case .illegalMethodCall:
-<<<<<<< HEAD
-      return
-        "You cannot invoke `generateResponse` while another response generation invocation is in progress."
+      return "Response generation is already in progress."
     case .modelNotFound:
       return "No file found at the `modelPath` you provided."
-=======
-      return "Response generation is already in progress."
->>>>>>> 6f1b21dc
     }
   }
 }
@@ -55,11 +47,8 @@
       return 0
     case .illegalMethodCall:
       return 1
-<<<<<<< HEAD
     case .modelNotFound:
       return 2
-=======
->>>>>>> 6f1b21dc
     }
   }
 }