--- conflicted
+++ resolved
@@ -13,23 +13,13 @@
 // limitations under the License.
 
 import Foundation
-<<<<<<< HEAD
-=======
-import MediaPipeTasksGenAIC
->>>>>>> 6f1b21dc
 
 /// A MediaPipe task that performs inference using a given Large Language Model.
 ///
 /// Note: Inherits from `NSObject` for Objective C interoperability.
-<<<<<<< HEAD
 @objc(MPPLlmInference) public final class LlmInference: NSObject {
   private static let numberOfDecodeStepsPerSync: UInt = 3
   private static let sequenceBatchSize: UInt = 0
-=======
-@objc(MPPLLMInference) public final class LlmInference: NSObject {
-  private static let numberOfDecodeStepsPerSync = 3
-  private static let sequenceBatchSize = 0
->>>>>>> 6f1b21dc
   private static let responseGenerationInProgressQueueName =
     "com.google.mediapipe.genai.isResponseGenerationInProgressQueue"
 
@@ -108,26 +98,15 @@
     return humanReadableLlmResponse
   }
 
-<<<<<<< HEAD
-  /// Generates a response based on the input text asynchronously. The `progess` callback returns
-=======
   /// Generates a response based on the input text asynchronously. The `progress` callback returns
->>>>>>> 6f1b21dc
   /// the partial responses from the LLM or any errors. `completion` callback is invoked once the
   /// LLM is done generating responses.
   ///
   /// - Parameters:
-<<<<<<< HEAD
-  ///   - progess: A callback invoked when a partial response is available from the LLM.
-  ///   - completion: A callback invoked when the LLM finishes response generation.
-  /// - Throws: An error if the LLM's response is invalid.
-  @objc public func generateResponse(
-=======
   ///   - progress: A callback invoked when a partial response is available from the LLM.
   ///   - completion: A callback invoked when the LLM finishes response generation.
   /// - Throws: An error if the LLM's response is invalid.
   @objc public func generateResponseAsync(
->>>>>>> 6f1b21dc
     inputText: String,
     progress: @escaping (_ partialResponse: String?, _ error: Error?) -> Void,
     completion: @escaping (() -> Void)
@@ -161,7 +140,6 @@
       })
   }
 
-<<<<<<< HEAD
   /// Clears all cached files created by `LlmInference` to prevent exponential growth of your app
   /// size. Please ensure that this method is not called during the lifetime of any instances of
   /// `LlmInference`. If the cache is deleted while an instance of `LlmInference` is in scope,
@@ -173,8 +151,6 @@
     try LlmTaskRunner.clearAllCachedFiles()
   }
 
-=======
->>>>>>> 6f1b21dc
   /// Throw error if response generation is in progress or update response generation state.
   private func shouldContinueWithResponseGeneration() throws {
     if responseGenerationInProgress {
@@ -184,11 +160,7 @@
     responseGenerationInProgress = true
   }
 
-<<<<<<< HEAD
   private class func humanReadableString(
-=======
-  private static func humanReadableString(
->>>>>>> 6f1b21dc
     llmResponses: [String], stripLeadingWhitespaces: Bool = true
   ) -> String? {
     guard let llmResponse = llmResponses.first else {
@@ -238,11 +210,7 @@
 }
 
 /// An extension to `String` to add some utility functions.
-<<<<<<< HEAD
-fileprivate extension String {
-=======
 extension String {
->>>>>>> 6f1b21dc
   private static let tokenSplitter = "▁"
   /// Note this is NOT an underscore: ▁(U+2581)
   private static let newLine = "<0x0A>"
