--- conflicted
+++ resolved
@@ -5,11 +5,7 @@
 * Bug fixes
 * Documentation fixes
 
-<<<<<<< HEAD
-For new feature additions (e.g., new graphs and calculators), we are currently not planning to accept new feature pull requests into the MediaPipe repository. Instead, we like to get contributors to create their own repositories of the new feature and list it at [Awesome MediaPipe](https://github.com/mgyong/awesome-mediapipe). This will allow contributors to more quickly get their code out to the community.
-=======
 For new feature additions (e.g., new graphs and calculators), we are currently not planning to accept new feature pull requests into the MediaPipe repository. Instead, we like to get contributors to create their own repositories of the new feature and list it at [Awesome MediaPipe](https://mediapipe.page.link/awesome-mediapipe). This will allow contributors to more quickly get their code out to the community.
->>>>>>> e6c19885
 
 Before sending your pull requests, make sure you followed this list.
 
