--- conflicted
+++ resolved
@@ -571,202 +571,6 @@
 load("@//third_party:external_files.bzl", "external_files")
 external_files()
 
-<<<<<<< HEAD
-load("//third_party:wasm_files.bzl", "wasm_files")
-wasm_files()
-
-load("@bazel_tools//tools/build_defs/repo:git.bzl", "git_repository")
-
-git_repository(
-    name = "ovms",
-    remote = "https://github.com/openvinotoolkit/model_server",
-    commit = "bb10298bbd27bf4c2ac5effd1715a01b7d35d931", # branch with fix:  Move to ovms_dependencies
-)
-
-# DEV ovms - adjust local repository path for build
-#new_local_repository(
-#    name = "ovms",
-#    path = "/ovms/",
-#    build_file = "/ovms/BUILD.bazel",
-#)
-
-load("@bazel_tools//tools/build_defs/repo:git.bzl", "new_git_repository")
-
-# minitrace
-new_git_repository(
-    name = "minitrace",
-    remote = "https://github.com/hrydgard/minitrace.git",
-    commit = "020f42b189e8d6ad50e4d8f45d69edee0a6b3f23",
-    build_file_content = """
-cc_library(
-    name = "trace",
-    hdrs = ["minitrace.h"],
-    srcs = ["minitrace.c"],
-    visibility = ["//visibility:public"],
-    local_defines = [
-    ],
-)
-""",
-)
-
-# Tensorflow serving
-git_repository(
-    name = "tensorflow_serving",
-    remote = "https://github.com/tensorflow/serving.git",
-    tag = "2.6.5",
-    patch_args = ["-p1"],
-    patches = ["@ovms//external:net_http.patch", "@ovms//external:listen.patch"]
-    #                             ^^^^^^^^^^^^
-    #                       make bind address configurable
-    #          ^^^^^^^^^^^^
-    #        allow all http methods
-)
-
-# AWS S3 SDK
-new_local_repository(
-    name = "awssdk",
-    build_file = "@ovms//third_party/aws:BUILD",
-    path = "/awssdk",
-)
-
-# Azure Storage SDK
-new_local_repository(
-    name = "azure",
-    build_file = "@ovms//third_party/azure:BUILD",
-    path = "/azure/azure-storage-cpp",
-)
-
-# Azure Storage SDK dependency - cpprest
-new_local_repository(
-    name = "cpprest",
-    build_file = "@ovms//third_party/cpprest:BUILD",
-    path = "/azure/cpprestsdk",
-)
-
-# Boost (needed for Azure Storage SDK)
-
-new_local_repository(
-    name = "boost",
-    path = "/usr/local/lib/",
-    build_file = "@ovms//third_party/boost:BUILD"
-)
-
-# Google Cloud SDK
-http_archive(
-    name = "com_github_googleapis_google_cloud_cpp",
-    sha256 = "a370bcf2913717c674a7250c4a310250448ffeb751b930be559a6f1887155f3b",
-    strip_prefix = "google-cloud-cpp-0.21.0",
-    url = "https://github.com/googleapis/google-cloud-cpp/archive/v0.21.0.tar.gz",
-    repo_mapping = {"@com_github_curl_curl" : "@curl"}
-)
-
-load("@com_github_googleapis_google_cloud_cpp//bazel:google_cloud_cpp_deps.bzl", "google_cloud_cpp_deps")
-google_cloud_cpp_deps()
-
-load("@com_google_googleapis//:repository_rules.bzl", "switched_rules_by_language")
-switched_rules_by_language(
-    name = "com_google_googleapis_imports",
-    cc = True,  # C++ support is only "Partially implemented", roll our own.
-    grpc = True,
-)
-
-load("@com_github_googleapis_google_cloud_cpp_common//bazel:google_cloud_cpp_common_deps.bzl", "google_cloud_cpp_common_deps")
-google_cloud_cpp_common_deps()
-
-load("@com_github_grpc_grpc//bazel:grpc_deps.bzl", "grpc_deps")
-grpc_deps()
-
-load("@com_github_grpc_grpc//bazel:grpc_extra_deps.bzl", "grpc_extra_deps")
-grpc_extra_deps()
-
-# cxxopts
-http_archive(
-    name = "com_github_jarro2783_cxxopts",
-    url = "https://github.com/jarro2783/cxxopts/archive/v2.2.0.zip",
-    sha256 = "f9640c00d9938bedb291a21f9287902a3a8cee38db6910b905f8eba4a6416204",
-    strip_prefix = "cxxopts-2.2.0",
-    build_file = "@ovms//third_party/cxxopts:BUILD",
-)
-
-# RapidJSON
-http_archive(
-    name = "com_github_tencent_rapidjson",
-    url = "https://github.com/Tencent/rapidjson/archive/v1.1.0.zip",
-    sha256 = "8e00c38829d6785a2dfb951bb87c6974fa07dfe488aa5b25deec4b8bc0f6a3ab",
-    strip_prefix = "rapidjson-1.1.0",
-    build_file = "@ovms//third_party/rapidjson:BUILD"
-)
-
-# spdlog
-http_archive(
-    name = "com_github_gabime_spdlog",
-    url = "https://github.com/gabime/spdlog/archive/v1.4.0.tar.gz",
-    sha256 = "afd18f62d1bc466c60bef088e6b637b0284be88c515cedc59ad4554150af6043",
-    strip_prefix = "spdlog-1.4.0",
-    build_file = "@ovms//third_party/spdlog:BUILD"
-)
-
-# fmtlib
-http_archive(
-    name = "fmtlib",
-    url = "https://github.com/fmtlib/fmt/archive/6.0.0.tar.gz",
-    sha256 = "f1907a58d5e86e6c382e51441d92ad9e23aea63827ba47fd647eacc0d3a16c78",
-    strip_prefix = "fmt-6.0.0",
-    build_file = "@ovms//third_party/fmtlib:BUILD"
-)
-
-# libevent
-http_archive(
-    name = "com_github_libevent_libevent",
-    url = "https://github.com/libevent/libevent/archive/release-2.1.8-stable.zip",
-    sha256 = "70158101eab7ed44fd9cc34e7f247b3cae91a8e4490745d9d6eb7edc184e4d96",
-    strip_prefix = "libevent-release-2.1.8-stable",
-    build_file = "@ovms//third_party/libevent:BUILD",
-)
-
-# prometheus-cpp
-http_archive(
-    name = "com_github_jupp0r_prometheus_cpp",
-    strip_prefix = "prometheus-cpp-1.0.1",
-    urls = ["https://github.com/jupp0r/prometheus-cpp/archive/refs/tags/v1.0.1.zip"],
-)
-load("@com_github_jupp0r_prometheus_cpp//bazel:repositories.bzl", "prometheus_cpp_repositories")
-prometheus_cpp_repositories()
-
-new_local_repository(
-    name = "mediapipe_calculators",
-    build_file = "@ovms//third_party/mediapipe_calculators:BUILD",
-    path = "/opt/ovms/",
-)
-
-new_local_repository(
-    name = "linux_openvino",
-    build_file = "@ovms//third_party/openvino:BUILD",
-    path = "/opt/intel/openvino/runtime",
-)
-
-git_repository(
-    name = "oneTBB",
-    branch = "v2021.8.0",
-    remote = "https://github.com/oneapi-src/oneTBB/",
-    patch_args = ["-p1"],
-    patches = ["@ovms//external:mwaitpkg.patch",]
-)
-
-new_git_repository(
-    name = "model_api",
-    remote = "https:///github.com/openvinotoolkit/model_api/",
-    build_file_content = """
-cc_library(
-    name = "adapter_api",
-    hdrs = ["model_api/cpp/adapters/include/adapters/inference_adapter.h",],
-    includes = ["model_api/cpp/adapters/include"],
-    deps = ["@linux_openvino//:openvino"],
-    visibility = ["//visibility:public"],
-)
-    """,
-    commit = "ca5a91ed5b3dbf428dc4de6b72f0a3da93d2aa0a"
-=======
 load("@//third_party:wasm_files.bzl", "wasm_files")
 wasm_files()
 
@@ -808,5 +612,4 @@
     strip_prefix = "Halide-15.0.1-x86-64-windows",
     urls = ["https://github.com/halide/Halide/releases/download/v15.0.1/Halide-15.0.1-x86-64-windows-4c63f1befa1063184c5982b11b6a2cc17d4e5815.zip"],
     build_file = "@//third_party:halide.BUILD",
->>>>>>> d392f8ad
 )